<!doctype html>
<html lang="en">
  <head>
    <meta charset="UTF-8" />
    <link rel="icon" type="image/svg+xml" href="/vite.svg" />
    <meta name="viewport" content="width=device-width, initial-scale=1.0" />
    <title>frontend</title>
<<<<<<< HEAD
    <script type="module" crossorigin src="/assets/index-CFaQ0XW8.js"></script>
    <link rel="stylesheet" crossorigin href="/assets/index-BgVZQ-BD.css">
=======
    <script type="module" crossorigin src="/assets/index-CNcWO-pc.js"></script>
    <link rel="stylesheet" crossorigin href="/assets/index-C8o0i8xX.css">
>>>>>>> dfc3f601
  </head>
  <body>
    <div id="root"></div>
  </body>
</html><|MERGE_RESOLUTION|>--- conflicted
+++ resolved
@@ -5,13 +5,13 @@
     <link rel="icon" type="image/svg+xml" href="/vite.svg" />
     <meta name="viewport" content="width=device-width, initial-scale=1.0" />
     <title>frontend</title>
-<<<<<<< HEAD
+codex/add-orange-details-to-site-design-dnvems
     <script type="module" crossorigin src="/assets/index-CFaQ0XW8.js"></script>
     <link rel="stylesheet" crossorigin href="/assets/index-BgVZQ-BD.css">
-=======
+
     <script type="module" crossorigin src="/assets/index-CNcWO-pc.js"></script>
     <link rel="stylesheet" crossorigin href="/assets/index-C8o0i8xX.css">
->>>>>>> dfc3f601
+master
   </head>
   <body>
     <div id="root"></div>
