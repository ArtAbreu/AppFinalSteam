--- conflicted
+++ resolved
@@ -5,11 +5,7 @@
     <link rel="icon" type="image/svg+xml" href="/vite.svg" />
     <meta name="viewport" content="width=device-width, initial-scale=1.0" />
     <title>frontend</title>
-<<<<<<< HEAD
-    <script type="module" crossorigin src="/assets/index-aEivMwSW.js"></script>
-=======
     <script type="module" crossorigin src="/assets/index-BfkUu_Py.js"></script>
->>>>>>> e452996c
     <link rel="stylesheet" crossorigin href="/assets/index-BTfLL_nK.css">
   </head>
   <body>
