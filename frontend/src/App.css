@import url('https://fonts.googleapis.com/css2?family=Inter:wght@300;400;500;600;700&family=Space+Grotesk:wght@500;700&display=swap');

:root {
  color-scheme: dark;
  --cs-orange: #ff8a3d;
  --cs-orange-strong: #ff7326;
  --cs-orange-soft: rgba(255, 138, 61, 0.18);
  --bg-primary: radial-gradient(circle at 12% 22%, rgba(255, 138, 61, 0.22) 0%, #11142e 35%, #050510 100%);
  --surface: rgba(16, 18, 39, 0.86);
  --surface-border: rgba(255, 255, 255, 0.08);
  --surface-hover: rgba(30, 33, 64, 0.92);
  --text-primary: #f7f7ff;
  --text-secondary: #b5bbde;
  --accent: linear-gradient(140deg, #ffb661 0%, #ff8a3d 45%, #ff5e2f 100%);
  --accent-strong: #ff8a3d;
  --accent-soft: rgba(255, 138, 61, 0.12);
  --success: #58f1c8;
  --warning: #ffd166;
  --danger: #ff6b81;
  --muted: rgba(255, 255, 255, 0.04);
  --shadow-lg: 0 28px 80px rgba(2, 4, 20, 0.55);
  --shadow-md: 0 18px 45px rgba(2, 4, 20, 0.45);
  --layout-max-width: 1640px;
  --layout-side-padding: clamp(24px, 5vw, 56px);
  --texture-opacity: 0.16;
}

*, *::before, *::after {
  box-sizing: border-box;
}

body {
  margin: 0;
  min-height: 100vh;
  font-family: 'Inter', 'Segoe UI', -apple-system, BlinkMacSystemFont, sans-serif;
  background: var(--bg-primary);
  color: var(--text-primary);
  position: relative;
  overflow-x: hidden;
}

body::before {
  content: '';
  position: fixed;
  inset: 0;
  background-image: url('./assets/cs2-pattern.svg');
  background-size: 220px 220px;
  background-repeat: repeat;
  opacity: var(--texture-opacity);
  pointer-events: none;
  mix-blend-mode: lighten;
  z-index: 0;
}

a {
  color: inherit;
}

.app-shell {
  width: min(var(--layout-max-width), calc(100% - 2 * var(--layout-side-padding)));
  margin: 48px auto 80px;
  padding: 0 var(--layout-side-padding);
  display: flex;
  flex-direction: column;
  gap: 56px;
  position: relative;
  z-index: 1;
}

.hero {
  position: relative;
  overflow: hidden;
  background: rgba(10, 12, 32, 0.78);
  border: 1px solid var(--surface-border);
  border-radius: 32px;
  padding: 56px clamp(40px, 5vw, 64px);
  backdrop-filter: blur(26px);
  box-shadow: var(--shadow-lg);
  display: grid;
  grid-template-columns: repeat(auto-fit, minmax(320px, 1fr));
  gap: 36px;
}

.hero::before {
  content: '';
  position: absolute;
  inset: -30% -30% auto auto;
  width: 380px;
  height: 380px;
  background: radial-gradient(circle, rgba(255, 138, 61, 0.45) 0%, rgba(255, 138, 61, 0) 70%);
  filter: blur(8px);
  transform: rotate(18deg);
  pointer-events: none;
}

.hero::after {
  content: '';
  position: absolute;
  inset: auto auto -35% -25%;
  width: 420px;
  height: 420px;
  background: radial-gradient(circle, rgba(255, 125, 46, 0.35) 0%, rgba(255, 125, 46, 0) 72%);
  filter: blur(12px);
  pointer-events: none;
}

.hero > * {
  position: relative;
  z-index: 1;
}

.hero-content h1 {
  font-family: 'Space Grotesk', 'Inter', sans-serif;
  font-size: clamp(2.7rem, 4vw, 3.6rem);
  margin: 0 0 18px;
  letter-spacing: 0.06em;
}

.hero-content p {
  margin: 0 0 22px;
  color: var(--text-secondary);
  font-size: 1.08rem;
  max-width: 720px;
  line-height: 1.7;
}

.hero-highlights {
  list-style: none;
  margin: 0;
  padding: 0;
  display: grid;
  gap: 18px;
  grid-template-columns: repeat(auto-fit, minmax(240px, 1fr));
}

.hero-highlights li {
  position: relative;
  padding-left: 26px;
  color: #d9dbff;
  font-size: 0.98rem;
}

.hero-highlights li::before {
  content: '';
  position: absolute;
  left: 0;
  top: 10px;
  width: 10px;
  height: 10px;
  border-radius: 50%;
  background: linear-gradient(135deg, rgba(255, 138, 61, 0.9), rgba(255, 214, 102, 0.9));
  box-shadow: 0 0 12px rgba(255, 138, 61, 0.7);
}

.workspace {
  display: flex;
  flex-direction: column;
  gap: 32px;
}

.analysis-layout {
  display: grid;
  grid-template-columns: minmax(360px, 420px) minmax(0, 1fr);
  gap: 40px;
  align-items: flex-start;
}

.tab-navigation {
  display: inline-flex;
  align-self: flex-start;
  background: rgba(12, 14, 34, 0.85);
  border: 1px solid var(--surface-border);
  border-radius: 24px;
  padding: 6px;
  gap: 6px;
  box-shadow: var(--shadow-md);
  backdrop-filter: blur(18px);
}

.tab-button {
  padding: 12px 22px;
  font-size: 0.9rem;
  border-radius: 18px;
  background: transparent;
  color: var(--text-secondary);
  box-shadow: none;
}

.tab-button:hover:not(:disabled) {
  background: rgba(255, 255, 255, 0.08);
  color: #fff;
  transform: none;
}

.tab-button:focus-visible {
  outline: 2px solid rgba(255, 138, 61, 0.65);
  outline-offset: 2px;
}

.tab-button-active {
  background: var(--accent-soft);
  color: #fff;
  box-shadow: 0 12px 30px rgba(255, 138, 61, 0.28);
}

.tab-button-active:hover:not(:disabled) {
  background: var(--accent-soft);
  color: #fff;
}

.control-column,
.output-column {
  display: flex;
  flex-direction: column;
  gap: 32px;
}

.surface {
  background: var(--surface);
  border: 1px solid var(--surface-border);
  border-radius: 26px;
  padding: 36px;
  box-shadow: var(--shadow-md);
  transition: background 0.2s ease, transform 0.2s ease;
}

.surface:hover {
  background: var(--surface-hover);
  transform: translateY(-2px);
}

.card-header {
  display: flex;
  flex-direction: column;
  gap: 8px;
  margin-bottom: 24px;
}

.card-header.compact {
  margin-bottom: 16px;
}

.card-header h2 {
  margin: 0;
  font-size: 1.2rem;
  text-transform: uppercase;
  letter-spacing: 0.12em;
}

.card-header p,
.card-subtitle {
  margin: 0;
  color: var(--text-secondary);
  font-size: 0.92rem;
}

.control-form {
  display: flex;
  flex-direction: column;
  gap: 22px;
}

.field-label {
  font-weight: 600;
  letter-spacing: 0.08em;
  text-transform: uppercase;
  font-size: 0.78rem;
  color: #d6d8ff;
}

textarea {
  width: 100%;
  border-radius: 18px;
  border: 1px solid rgba(255, 255, 255, 0.12);
  background: rgba(9, 12, 32, 0.9);
  color: var(--text-primary);
  padding: 18px;
  min-height: 220px;
  font-size: 0.95rem;
  font-family: 'Inter', monospace;
  line-height: 1.5;
  resize: vertical;
  transition: border-color 0.2s ease, box-shadow 0.2s ease;
}

textarea:focus {
  outline: none;
  border-color: rgba(255, 138, 61, 0.8);
  box-shadow: 0 0 0 2px rgba(255, 138, 61, 0.3);
}

.control-form input[type='url'] {
  width: 100%;
  border-radius: 14px;
  border: 1px solid rgba(255, 255, 255, 0.12);
  background: rgba(9, 12, 32, 0.9);
  color: var(--text-primary);
  padding: 14px 16px;
  font-size: 0.95rem;
  transition: border-color 0.2s ease, box-shadow 0.2s ease;
}

.control-form input[type='url']::placeholder {
  color: rgba(222, 227, 255, 0.4);
}

.control-form input[type='url']:focus {
  outline: none;
  border-color: rgba(255, 138, 61, 0.8);
  box-shadow: 0 0 0 2px rgba(255, 138, 61, 0.24);
}

.control-form input[type='url']:disabled {
  opacity: 0.6;
  cursor: not-allowed;
}

.field-hint {
  margin-top: -10px;
  font-size: 0.82rem;
  color: var(--text-secondary);
  line-height: 1.4;
}

.textarea-field {
  display: flex;
  flex-direction: column;
  gap: 8px;
}

.field-meta {
  display: flex;
  flex-direction: column;
  gap: 6px;
  align-items: stretch;
}

.field-counter {
  margin: 0;
  font-size: 0.8rem;
  color: var(--text-secondary);
  text-align: right;
}

.field-counter-error {
  color: var(--danger);
  font-weight: 600;
}

.field-warning {
  margin: 0;
  font-size: 0.82rem;
  color: var(--danger);
  font-weight: 500;
}

.control-form textarea.input-error {
  border-color: rgba(255, 107, 129, 0.85);
  box-shadow: 0 0 0 2px rgba(255, 107, 129, 0.25);
}

.filter-card {
  padding: 20px 22px;
  border-radius: 20px;
  border: 1px solid rgba(255, 255, 255, 0.08);
  background: rgba(11, 14, 34, 0.78);
  display: flex;
  flex-direction: column;
  gap: 18px;
  box-shadow: 0 18px 40px rgba(2, 4, 20, 0.35);
}

.filter-card-header h3 {
  margin: 0 0 6px;
  font-size: 0.95rem;
  letter-spacing: 0.12em;
  text-transform: uppercase;
  color: #f0f3ff;
}

.filter-card-header p {
  margin: 0;
  color: var(--text-secondary);
  font-size: 0.85rem;
  line-height: 1.5;
}

.filter-grid {
  display: grid;
  grid-template-columns: repeat(auto-fit, minmax(220px, 1fr));
  gap: 16px;
  align-items: center;
}

.filter-field {
  display: flex;
  flex-direction: column;
  gap: 10px;
}

.filter-field label {
  font-size: 0.78rem;
  letter-spacing: 0.08em;
  text-transform: uppercase;
  color: #d6d8ff;
}

.filter-level-controls {
  display: flex;
  gap: 10px;
  align-items: center;
}

.filter-level-controls select,
.filter-level-controls input {
  flex: 1 1 0;
  border-radius: 14px;
  border: 1px solid rgba(255, 255, 255, 0.12);
  background: rgba(7, 9, 24, 0.88);
  color: var(--text-primary);
  padding: 12px 14px;
  font-size: 0.95rem;
  transition: border-color 0.2s ease, box-shadow 0.2s ease;
}

.filter-level-controls select:focus,
.filter-level-controls input:focus {
  outline: none;
  border-color: rgba(255, 138, 61, 0.75);
  box-shadow: 0 0 0 2px rgba(255, 138, 61, 0.24);
}

.filter-level-controls select:disabled,
.filter-level-controls input:disabled {
  opacity: 0.6;
  cursor: not-allowed;
}

.filter-toggle {
  display: flex;
  align-items: center;
  gap: 12px;
  padding: 12px 14px;
  border-radius: 16px;
  border: 1px solid rgba(255, 255, 255, 0.08);
  background: rgba(255, 255, 255, 0.05);
  font-size: 0.9rem;
  color: var(--text-secondary);
  cursor: pointer;
}

.filter-toggle input {
  width: 18px;
  height: 18px;
  accent-color: var(--cs-orange-strong);
  cursor: pointer;
}

.filter-toggle span {
  flex: 1;
}

.filter-toggle input:disabled + span {
  opacity: 0.6;
}

.filter-toggle input:disabled {
  cursor: not-allowed;
}

.button-row {
  display: flex;
  gap: 16px;
}

.secondary-controls {
  margin-top: -8px;
  flex-wrap: wrap;
}

.secondary-controls > button {
  flex: 1 1 calc(50% - 8px);
  width: auto;
  min-width: 0;
}

.secondary-controls > .full-width-control {
  flex-basis: 100%;
}

button {
  border: none;
  cursor: pointer;
  border-radius: 16px;
  font-weight: 600;
  letter-spacing: 0.04em;
  padding: 16px 20px;
  font-size: 0.95rem;
  transition: transform 0.15s ease, box-shadow 0.15s ease, background 0.2s ease;
}

.primary-btn {
  flex: 1;
  background: var(--accent);
  color: #fff;
  box-shadow: 0 14px 32px rgba(255, 138, 61, 0.38);
}

.primary-btn:hover:not(:disabled) {
  transform: translateY(-2px);
  box-shadow: 0 20px 46px rgba(255, 138, 61, 0.45);
}

.secondary-btn {
  width: 100%;
  background: rgba(255, 255, 255, 0.04);
  color: #fbeadf;
  border: 1px solid rgba(255, 138, 61, 0.45);
}

.secondary-btn:hover:not(:disabled) {
  background: rgba(255, 138, 61, 0.18);
  color: #fff;
}

.ghost-btn {
  flex: 1;
  background: rgba(255, 255, 255, 0.08);
  color: #ffe6d5;
}

.ghost-btn:hover:not(:disabled) {
  background: rgba(255, 255, 255, 0.2);
}

.ghost-btn.ghost-compact {
  flex: unset;
  padding: 10px 18px;
  font-size: 0.82rem;
  border-radius: 12px;
}

.danger-btn {
  flex: 1;
  background: rgba(255, 107, 129, 0.2);
  color: #ffd5dc;
  border: 1px solid rgba(255, 107, 129, 0.4);
}

.danger-btn:hover:not(:disabled) {
  background: rgba(255, 107, 129, 0.32);
  color: #fff;
}

.danger-btn:disabled {
  opacity: 0.6;
  cursor: not-allowed;
}

.danger-btn-pending:disabled {
  cursor: default;
  opacity: 0.75;
}

button:disabled {
  cursor: not-allowed;
  opacity: 0.6;
  box-shadow: none;
}

.auth-gate {
  min-height: 100vh;
  width: 100%;
  display: flex;
  align-items: center;
  justify-content: center;
  background: var(--bg-primary);
  padding: 32px;
}

.auth-card {
  width: min(380px, 100%);
  display: flex;
  flex-direction: column;
  gap: 18px;
  background: rgba(12, 14, 32, 0.9);
  border: 1px solid rgba(255, 255, 255, 0.08);
  border-radius: 24px;
  padding: 32px 36px;
  box-shadow: var(--shadow-lg);
}

.auth-card h1 {
  margin: 0;
  font-size: 1.4rem;
  letter-spacing: 0.08em;
}

.auth-card p {
  margin: 0;
  color: var(--text-secondary);
  font-size: 0.95rem;
  line-height: 1.5;
}

.auth-card label {
  font-size: 0.78rem;
  text-transform: uppercase;
  letter-spacing: 0.12em;
  color: #f8d5c0;
}

.auth-card input {
  border-radius: 16px;
  border: 1px solid rgba(255, 255, 255, 0.12);
  padding: 14px 16px;
  background: rgba(8, 9, 22, 0.92);
  color: var(--text-primary);
  font-size: 0.95rem;
}

.auth-card input:focus {
  outline: none;
  border-color: rgba(255, 138, 61, 0.85);
  box-shadow: 0 0 0 2px rgba(255, 138, 61, 0.28);
}

.auth-card button {
  margin-top: 6px;
  background: var(--accent);
  color: #fff;
  padding: 14px 18px;
  border-radius: 16px;
  border: none;
  font-weight: 600;
  letter-spacing: 0.08em;
  cursor: pointer;
  box-shadow: 0 16px 40px rgba(255, 138, 61, 0.3);
}

.auth-card button:hover {
  transform: translateY(-2px);
}

.auth-error {
  color: #ffb0bc;
  font-size: 0.85rem;
}

.alert {
  padding: 14px 16px;
  border-radius: 14px;
  font-size: 0.88rem;
  border: 1px solid transparent;
  margin-bottom: 12px;
}

.alert-error {
  background: rgba(255, 107, 129, 0.12);
  color: #ffcdd6;
  border-color: rgba(255, 107, 129, 0.4);
}

.alert-success {
  background: rgba(88, 241, 200, 0.12);
  color: #c9fff1;
  border-color: rgba(88, 241, 200, 0.35);
}

.alert-info {
  background: rgba(126, 215, 255, 0.12);
  color: #d6f3ff;
  border-color: rgba(126, 215, 255, 0.35);
}

.alert-warning {
  background: rgba(255, 196, 86, 0.14);
  color: #ffe6b3;
  border-color: rgba(255, 196, 86, 0.4);
}

.helper-text {
  margin-top: 18px;
  font-size: 0.85rem;
  color: var(--text-secondary);
  line-height: 1.6;
}

.registry-card {
  display: flex;
  flex-direction: column;
  gap: 20px;
}

.registry-meta-row {
  display: flex;
  align-items: flex-start;
  justify-content: space-between;
  gap: 16px;
  flex-wrap: wrap;
}

.registry-total {
  display: flex;
  flex-direction: column;
  gap: 6px;
}

.registry-total-label {
  font-size: 0.72rem;
  text-transform: uppercase;
  letter-spacing: 0.12em;
  color: var(--text-secondary);
}

.registry-total-value {
  font-size: 1.9rem;
  font-weight: 700;
  letter-spacing: 0.06em;
}

.registry-updated {
  font-size: 0.82rem;
  color: var(--text-secondary);
}

.registry-alert {
  padding: 14px 16px;
  border-radius: 14px;
  font-size: 0.88rem;
  border: 1px solid transparent;
}

.registry-alert-error {
  background: rgba(255, 107, 129, 0.12);
  color: #ffcdd6;
  border-color: rgba(255, 107, 129, 0.4);
}

.registry-loading,
.registry-empty {
  padding: 14px 16px;
  border-radius: 14px;
  font-size: 0.88rem;
  color: var(--text-secondary);
  border: 1px dashed var(--surface-border);
  background: rgba(255, 255, 255, 0.04);
}

.registry-caption {
  margin: 0;
  font-size: 0.88rem;
  color: var(--text-secondary);
  line-height: 1.5;
}

.registry-preview {
  list-style: none;
  margin: 0;
  padding: 0;
  display: grid;
  gap: 12px;
  grid-template-columns: repeat(auto-fit, minmax(180px, 1fr));
}

.registry-preview-item {
  padding: 12px 14px;
  border-radius: 14px;
  border: 1px solid var(--surface-border);
  background: var(--muted);
  font-family: 'Space Grotesk', 'Inter', sans-serif;
  letter-spacing: 0.04em;
  font-size: 0.95rem;
  color: #f7f7ff;
  display: flex;
  align-items: center;
  justify-content: center;
}

.friends-panel {
  display: flex;
  flex-direction: column;
  gap: 24px;
}

.friends-form {
  display: flex;
  flex-direction: column;
  gap: 20px;
}

.friends-filter-controls {
  display: flex;
  flex-direction: column;
  gap: 18px;
  padding: 18px;
  border-radius: 18px;
  border: 1px solid rgba(255, 255, 255, 0.12);
  background: rgba(255, 255, 255, 0.04);
}

.friends-filter-group {
  display: flex;
  flex-direction: column;
  gap: 12px;
}

.friends-filter-row {
  display: flex;
  flex-wrap: wrap;
  align-items: center;
  gap: 12px;
}

.friends-filter-row select,
.friends-filter-row input[type='number'] {
  border-radius: 14px;
  border: 1px solid rgba(255, 255, 255, 0.16);
  background: rgba(9, 12, 32, 0.92);
  color: var(--text-primary);
  padding: 12px 14px;
  font-size: 0.95rem;
  min-width: 0;
  transition: border-color 0.2s ease, box-shadow 0.2s ease;
}

.friends-filter-row select:focus,
.friends-filter-row input[type='number']:focus {
  outline: none;
  border-color: rgba(255, 138, 61, 0.8);
  box-shadow: 0 0 0 2px rgba(255, 138, 61, 0.24);
}

.friends-filter-row select {
  flex: 1 1 200px;
}

.friends-filter-row input[type='number'] {
  width: 96px;
  text-align: center;
}

.friends-filter-suffix {
  font-size: 0.82rem;
  letter-spacing: 0.08em;
  text-transform: uppercase;
  color: rgba(255, 255, 255, 0.64);
}

.friends-filter-hint {
  margin: 0;
  font-size: 0.82rem;
  color: var(--text-secondary);
  line-height: 1.4;
}

.friends-filter-toggle {
  display: inline-flex;
  align-items: center;
  gap: 12px;
  font-size: 0.88rem;
  color: var(--text-secondary);
}

.friends-filter-toggle input {
  width: 18px;
  height: 18px;
  accent-color: #ff8a3d;
}

.friends-results {
  display: flex;
  flex-direction: column;
  gap: 18px;
  min-height: 180px;
}

.friends-empty {
  padding: 28px;
  border-radius: 18px;
  border: 1px dashed rgba(255, 255, 255, 0.14);
  background: rgba(255, 255, 255, 0.04);
  color: var(--text-secondary);
  font-size: 0.94rem;
  text-align: center;
  line-height: 1.6;
}

.friends-result-card {
  position: relative;
  border: 1px solid rgba(255, 255, 255, 0.12);
  border-radius: 24px;
  background: linear-gradient(150deg, rgba(12, 15, 40, 0.92), rgba(33, 38, 92, 0.82));
  padding: 24px;
  display: flex;
  flex-direction: column;
  gap: 18px;
  box-shadow: 0 22px 48px rgba(5, 6, 22, 0.42);
  overflow: hidden;
}

.friends-result-card::before {
  content: '';
  position: absolute;
  inset: 0;
  background: radial-gradient(120% 120% at 100% 0%, rgba(255, 183, 77, 0.24), rgba(255, 255, 255, 0) 60%);
  pointer-events: none;
  opacity: 0.9;
}

.friends-result-card > * {
  position: relative;
  z-index: 1;
}

.friends-result-card-error {
  border-color: rgba(255, 107, 129, 0.55);
  background: linear-gradient(150deg, rgba(65, 11, 24, 0.92), rgba(25, 9, 18, 0.85));
}

.friends-result-card-error::before {
  background: radial-gradient(120% 120% at 90% 0%, rgba(255, 107, 129, 0.24), rgba(255, 255, 255, 0) 60%);
}

.friends-result-header {
  display: flex;
  justify-content: space-between;
  align-items: center;
  gap: 16px;
  flex-wrap: wrap;
}

.friends-result-label {
  font-size: 0.72rem;
  letter-spacing: 0.12em;
  text-transform: uppercase;
  color: #f8cbb2;
  display: block;
  margin-bottom: 4px;
}

.friends-count {
  padding: 6px 18px;
  border-radius: 999px;
  border: 1px solid rgba(255, 255, 255, 0.18);
  background: linear-gradient(135deg, rgba(255, 138, 61, 0.28), rgba(255, 214, 102, 0.22));
  color: #fff8f2;
  font-size: 0.88rem;
  font-weight: 600;
  letter-spacing: 0.04em;
  box-shadow: inset 0 0 20px rgba(255, 183, 77, 0.08);
}

.friends-result-card-error .friends-count {
  border-color: rgba(255, 173, 189, 0.4);
  background: rgba(255, 107, 129, 0.22);
  color: #ffe6ec;
}

.friends-result-error {
  margin: 0;
  color: #ffcdd6;
  font-size: 0.92rem;
  line-height: 1.5;
}

.friends-list-wrapper {
  border-radius: 18px;
  border: 1px solid rgba(255, 255, 255, 0.12);
  background: rgba(9, 11, 28, 0.68);
  padding: 18px;
  max-height: 260px;
  overflow-y: auto;
  box-shadow: inset 0 8px 28px rgba(0, 0, 0, 0.28);
}

.friends-list {
  margin: 0;
  white-space: pre-wrap;
  word-break: break-all;
  font-family: 'JetBrains Mono', 'Inter', monospace;
  font-size: 0.9rem;
  line-height: 1.6;
  color: #f7f8ff;
}

.friends-list-empty {
  margin: 0;
  font-size: 0.9rem;
  color: var(--text-secondary);
}

.friends-actions {
  display: flex;
  justify-content: space-between;
  align-items: center;
  gap: 16px;
  padding: 18px 20px;
  border-radius: 20px;
  border: 1px solid rgba(255, 255, 255, 0.1);
  background: rgba(255, 255, 255, 0.05);
  margin-top: 4px;
  flex-wrap: wrap;
}

.friends-actions-info {
  display: flex;
  align-items: baseline;
  gap: 12px;
  color: var(--text-secondary);
  font-size: 0.92rem;
}

.friends-actions-total {
  font-size: 1.7rem;
  font-weight: 700;
  color: #ffd27a;
  letter-spacing: 0.02em;
}

.friends-actions .secondary-btn[disabled] {
  opacity: 0.5;
  cursor: not-allowed;
}

.friends-stat-grid {
  display: grid;
  grid-template-columns: repeat(auto-fit, minmax(160px, 1fr));
  gap: 14px;
}

.friends-stat-card {
  border-radius: 16px;
  border: 1px solid rgba(255, 255, 255, 0.1);
  background: rgba(255, 255, 255, 0.05);
  padding: 14px 16px;
  display: flex;
  flex-direction: column;
  gap: 6px;
}

.friends-stat-card-total {
  background: rgba(255, 255, 255, 0.04);
}

.friends-stat-card-highlight {
  background: linear-gradient(140deg, rgba(255, 183, 77, 0.22), rgba(255, 138, 61, 0.16));
  border-color: rgba(255, 183, 77, 0.4);
  box-shadow: 0 0 18px rgba(255, 183, 77, 0.12);
}

.friends-stat-value {
  font-size: 1.6rem;
  font-weight: 700;
  color: #fff9f2;
  letter-spacing: 0.01em;
}

.friends-stat-label {
  font-size: 0.76rem;
  letter-spacing: 0.08em;
  text-transform: uppercase;
  color: rgba(255, 255, 255, 0.65);
}

.friends-filter-summary {
  display: flex;
  flex-wrap: wrap;
  gap: 10px;
}

.friends-filter-chip {
  display: inline-flex;
  align-items: center;
  gap: 10px;
  padding: 8px 14px;
  border-radius: 999px;
  border: 1px solid rgba(255, 255, 255, 0.12);
  background: rgba(255, 255, 255, 0.06);
  font-size: 0.8rem;
  letter-spacing: 0.04em;
  color: #f7f7ff;
}

<<<<<<< HEAD
=======
.friends-filter-chip-included {
  border-color: rgba(88, 241, 200, 0.4);
  background: rgba(88, 241, 200, 0.18);
}

>>>>>>> 9d1f6b14
.friends-filter-label {
  opacity: 0.8;
}

.friends-filter-value {
  font-weight: 600;
  color: #ffd27a;
}

<<<<<<< HEAD
=======
.friends-filter-chip-included .friends-filter-value {
  color: var(--success);
}

>>>>>>> 9d1f6b14
.friends-filter-empty {
  font-size: 0.85rem;
  color: var(--text-secondary);
}

.friends-list-description {
  margin: 0 0 8px;
  font-size: 0.8rem;
  letter-spacing: 0.08em;
  text-transform: uppercase;
  color: rgba(255, 255, 255, 0.64);
}

.processed-card {
  display: flex;
  flex-direction: column;
  gap: 18px;
  max-height: 420px;
  overflow: hidden;
}

.processed-list {
  list-style: none;
  margin: 0;
  padding: 0;
  display: flex;
  flex-direction: column;
  gap: 12px;
  flex: 1 1 auto;
  overflow-y: auto;
  padding-right: 6px;
  scrollbar-width: thin;
}

.processed-list::-webkit-scrollbar {
  width: 6px;
}

.processed-list::-webkit-scrollbar-track {
  background: rgba(255, 255, 255, 0.06);
  border-radius: 999px;
}

.processed-list::-webkit-scrollbar-thumb {
  background: linear-gradient(180deg, rgba(255, 138, 61, 0.7), rgba(255, 214, 102, 0.65));
  border-radius: 999px;
}

.processed-item {
  padding: 16px 18px;
  border-radius: 18px;
  border: 1px solid rgba(255, 255, 255, 0.08);
  background: rgba(7, 9, 24, 0.82);
  display: flex;
  flex-direction: column;
  gap: 14px;
  box-shadow: 0 16px 38px rgba(2, 4, 20, 0.3);
}

.processed-item::after {
  content: '';
  height: 2px;
  width: 60px;
  background: var(--accent);
  border-radius: 999px;
  opacity: 0.35;
}

.processed-header {
  display: flex;
  justify-content: space-between;
  align-items: flex-start;
  gap: 16px;
}

.processed-identification {
  display: flex;
  flex-direction: column;
  gap: 4px;
}

.processed-chips {
  display: flex;
  flex-wrap: wrap;
  gap: 8px;
  justify-content: flex-end;
}

.processed-chip {
  display: inline-flex;
  align-items: center;
  gap: 6px;
  padding: 6px 12px;
  border-radius: 999px;
  border: 1px solid rgba(255, 255, 255, 0.12);
  background: rgba(255, 255, 255, 0.06);
  font-size: 0.72rem;
  letter-spacing: 0.08em;
  text-transform: uppercase;
  color: #e2e8f0;
}

.processed-chip-online {
  background: rgba(88, 241, 200, 0.18);
  border-color: rgba(88, 241, 200, 0.35);
  color: #b9ffe9;
}

.processed-chip-offline {
  background: rgba(148, 163, 184, 0.16);
  border-color: rgba(148, 163, 184, 0.3);
  color: #e2e8f0;
}

.processed-chip-game {
  background: rgba(96, 165, 250, 0.18);
  border-color: rgba(96, 165, 250, 0.35);
  color: #dbeafe;
}

.processed-chip-level {
  background: rgba(255, 214, 102, 0.18);
  border-color: rgba(255, 214, 102, 0.35);
  color: #ffe8b6;
}

.processed-chip-danger {
  background: rgba(255, 107, 129, 0.18);
  border-color: rgba(255, 107, 129, 0.35);
  color: #ffd2da;
}

.processed-name {
  font-weight: 600;
  letter-spacing: 0.04em;
}

.processed-id {
  font-family: 'Space Grotesk', monospace;
  font-size: 0.85rem;
  color: rgba(255, 255, 255, 0.6);
}

.processed-status-row {
  display: flex;
  justify-content: space-between;
  align-items: center;
  gap: 12px;
  flex-wrap: wrap;
}

.processed-status-label {
  display: inline-flex;
  align-items: center;
  gap: 8px;
  padding: 6px 14px;
  border-radius: 999px;
  font-size: 0.78rem;
  letter-spacing: 0.12em;
  text-transform: uppercase;
  background: rgba(255, 255, 255, 0.08);
  color: #f0f4ff;
}

.processed-value {
  font-weight: 600;
  color: #ffe0c7;
}

.processed-note {
  margin: 0;
  font-size: 0.85rem;
  color: var(--text-secondary);
  line-height: 1.5;
}

.processed-success .processed-status-label {
  background: rgba(88, 241, 200, 0.16);
  color: #a8ffe5;
}

.processed-vac_banned .processed-status-label {
  background: rgba(255, 107, 129, 0.16);
  color: #ffc5cf;
}

.processed-montuga_error .processed-status-label {
  background: rgba(255, 214, 102, 0.16);
  color: #ffe7b5;
}

.processed-steam_error .processed-status-label {
  background: rgba(116, 185, 255, 0.16);
  color: #d0e7ff;
}

.processed-skipped_offline .processed-status-label {
  background: rgba(148, 163, 184, 0.18);
  color: #dfe7ff;
}

.processed-skipped_in_game .processed-status-label {
  background: rgba(96, 165, 250, 0.2);
  color: #dbeafe;
}

.processed-skipped_level .processed-status-label {
  background: rgba(255, 214, 102, 0.2);
  color: #ffe6b8;
}

.processed-skipped_level_unknown .processed-status-label {
  background: rgba(148, 163, 184, 0.18);
  color: #e2e8f0;
}

.metrics-card {
  display: flex;
  flex-direction: column;
  gap: 18px;
}

.summary-grid {
  display: grid;
  grid-template-columns: repeat(auto-fit, minmax(150px, 1fr));
  gap: 16px;
}

.metric-tile {
  background: var(--muted);
  border-radius: 18px;
  padding: 18px 20px;
  border: 1px solid rgba(255, 255, 255, 0.06);
  display: flex;
  flex-direction: column;
  gap: 8px;
}

.metric-label {
  text-transform: uppercase;
  font-size: 0.72rem;
  letter-spacing: 0.14em;
  color: var(--text-secondary);
}

.metric-value {
  font-size: 1.35rem;
  font-weight: 700;
}

.metric-grid {
  grid-template-columns: repeat(auto-fit, minmax(170px, 1fr));
}

.metric-filters {
  display: flex;
  flex-direction: column;
  gap: 12px;
  padding: 16px 18px;
  border-radius: 18px;
  border: 1px solid rgba(255, 255, 255, 0.08);
  background: rgba(255, 255, 255, 0.05);
}

.metric-filter-label {
  text-transform: uppercase;
  font-size: 0.72rem;
  letter-spacing: 0.14em;
  color: var(--text-secondary);
}

.metric-filter-chips {
  display: flex;
  flex-wrap: wrap;
  gap: 10px;
}

.metric-filter-chip {
  padding: 6px 14px;
  border-radius: 999px;
  border: 1px solid rgba(255, 255, 255, 0.12);
  background: rgba(255, 255, 255, 0.08);
  font-size: 0.75rem;
  letter-spacing: 0.08em;
  text-transform: uppercase;
  color: #e2e8f0;
}

.metric-filter-chips span:first-child {
  background: rgba(255, 138, 61, 0.18);
  border-color: rgba(255, 138, 61, 0.35);
  color: #ffd7bf;
}

.log-card {
  display: flex;
  flex-direction: column;
  gap: 18px;
}

.log-header {
  display: flex;
  justify-content: space-between;
  align-items: flex-start;
  gap: 18px;
}

.log-header-tools {
  display: flex;
  align-items: center;
  justify-content: flex-end;
  gap: 12px;
  flex-wrap: wrap;
}

.job-pill {
  padding: 8px 12px;
  border-radius: 999px;
  background: rgba(148, 163, 184, 0.18);
  color: #dbe4ff;
  font-size: 0.78rem;
  letter-spacing: 0.08em;
  text-transform: uppercase;
}

.status-indicator {
  display: inline-flex;
  align-items: center;
  gap: 10px;
  padding: 10px 16px;
  border-radius: 999px;
  font-size: 0.8rem;
  letter-spacing: 0.08em;
  background: rgba(255, 255, 255, 0.08);
}

.status-indicator .status-pulse {
  display: inline-block;
  width: 8px;
  height: 8px;
  border-radius: 50%;
  background: var(--text-secondary);
  animation: pulse 1.6s infinite;
}

.status-processing {
  background: rgba(255, 138, 61, 0.18);
  color: #ffd7bf;
}

.status-processing .status-pulse {
  background: var(--cs-orange);
}

.status-stopping {
  background: rgba(255, 107, 129, 0.18);
  color: #ffd5dc;
}

.status-stopping .status-pulse {
  background: #ff6b81;
  animation: pulse 1.2s infinite;
}

.status-success {
  background: rgba(88, 241, 200, 0.14);
  color: #b4ffe9;
}

.status-success .status-pulse {
  background: var(--success);
}

.status-paused {
  background: rgba(255, 196, 86, 0.16);
  color: #ffe2a6;
}

.status-paused .status-pulse {
  background: #ffd27d;
  animation: none;
}

.status-idle {
  background: rgba(255, 255, 255, 0.08);
  color: var(--text-secondary);
}

.log-stream {
  background: rgba(6, 8, 24, 0.85);
  border-radius: 20px;
  border: 1px solid rgba(255, 255, 255, 0.08);
  padding: 22px;
  max-height: 420px;
  overflow-y: auto;
  display: flex;
  flex-direction: column;
  gap: 14px;
}

.log-stream::-webkit-scrollbar {
  width: 10px;
}

.log-stream::-webkit-scrollbar-track {
  background: rgba(255, 255, 255, 0.05);
  border-radius: 10px;
}

.log-stream::-webkit-scrollbar-thumb {
  background: rgba(255, 138, 61, 0.45);
  border-radius: 10px;
}

.log-entry {
  display: flex;
  gap: 12px;
  align-items: flex-start;
  border-left: 3px solid rgba(255, 138, 61, 0.45);
  padding-left: 16px;
  font-size: 0.9rem;
  line-height: 1.5;
}

.log-prefix {
  font-weight: 600;
  color: #aeb2ff;
}

.log-message {
  color: var(--text-secondary);
}

.log-error {
  border-left-color: var(--danger);
}

.log-error .log-message {
  color: #ffb0bc;
}

.log-warn {
  border-left-color: var(--warning);
}

.log-warn .log-message {
  color: #ffe5a0;
}

.log-success {
  border-left-color: var(--success);
}

.log-success .log-message {
  color: #b5ffe9;
}

.log-empty {
  text-align: center;
  padding: 60px 20px;
  color: var(--text-secondary);
  border: 1px dashed rgba(255, 255, 255, 0.1);
  border-radius: 18px;
}

.report-card {
  display: flex;
  flex-direction: column;
  gap: 20px;
}

.report-frame {
  border-radius: 20px;
  overflow: hidden;
  border: 1px solid rgba(255, 255, 255, 0.08);
  min-height: 420px;
  background: rgba(4, 6, 18, 0.85);
}

.report-frame iframe {
  width: 100%;
  height: 100%;
  border: none;
}

.history-card {
  display: flex;
  flex-direction: column;
  gap: 20px;
}

.history-header {
  flex-direction: row;
  align-items: flex-start;
  justify-content: space-between;
  gap: 18px;
}

.history-tabs {
  display: flex;
  gap: 12px;
  overflow-x: auto;
  padding-bottom: 6px;
}

.history-tab {
  display: flex;
  flex-direction: column;
  align-items: flex-start;
  gap: 6px;
  padding: 12px 18px;
  min-width: 180px;
  border-radius: 16px;
  border: 1px solid rgba(255, 255, 255, 0.08);
  background: rgba(7, 9, 24, 0.72);
  color: var(--text-primary);
  text-align: left;
  transition: border-color 0.2s ease, background 0.2s ease, transform 0.2s ease;
}

.history-tab:hover:not(:disabled) {
  transform: translateY(-2px);
  background: rgba(255, 138, 61, 0.18);
}

.history-tab-active {
  border-color: rgba(255, 138, 61, 0.85);
  background: rgba(255, 138, 61, 0.2);
  box-shadow: 0 12px 32px rgba(255, 138, 61, 0.25);
}

.history-tab-label {
  font-size: 0.72rem;
  letter-spacing: 0.12em;
  text-transform: uppercase;
  color: var(--text-secondary);
}

.history-tab-active .history-tab-label {
  color: #ffe6c7;
}

.history-tab-date {
  font-size: 0.92rem;
  font-weight: 600;
  letter-spacing: 0.02em;
}

.history-preview {
  display: flex;
  flex-direction: column;
  gap: 16px;
}

.history-summary {
  display: flex;
  flex-wrap: wrap;
  align-items: center;
  justify-content: space-between;
  gap: 16px;
}

.history-actions {
  display: flex;
  justify-content: flex-end;
  gap: 12px;
}

.history-badge {
  display: inline-flex;
  align-items: center;
  justify-content: center;
  padding: 6px 14px;
  border-radius: 999px;
  font-size: 0.72rem;
  letter-spacing: 0.14em;
  text-transform: uppercase;
}

.history-badge-final {
  background: rgba(255, 138, 61, 0.25);
  color: #ffe6c7;
}

.history-badge-partial {
  background: rgba(126, 215, 255, 0.22);
  color: #d6f3ff;
}

.history-metrics {
  display: flex;
  gap: 18px;
  flex-wrap: wrap;
  color: var(--text-secondary);
  font-size: 0.9rem;
}

.history-frame {
  border-radius: 18px;
  border: 1px solid rgba(255, 255, 255, 0.08);
  overflow: hidden;
  background: rgba(4, 6, 18, 0.82);
  box-shadow: 0 18px 38px rgba(0, 0, 0, 0.45);
}

.history-frame iframe {
  width: 100%;
  height: 340px;
  border: none;
}

.history-frame-empty {
  padding: 24px;
  text-align: center;
  color: var(--text-secondary);
  font-size: 0.95rem;
}

.history-empty {
  text-align: center;
  padding: 32px;
  border-radius: 18px;
  border: 1px dashed rgba(255, 255, 255, 0.12);
  color: var(--text-secondary);
  background: rgba(6, 8, 20, 0.6);
}

.footer {
  text-align: center;
  color: var(--text-secondary);
  font-size: 0.85rem;
  padding-bottom: 24px;
  line-height: 1.6;
}

@keyframes pulse {
  0%, 100% {
    transform: scale(1);
    opacity: 0.6;
  }
  50% {
    transform: scale(1.5);
    opacity: 1;
  }
}

@media (max-width: 1280px) {
  .analysis-layout {
    grid-template-columns: minmax(320px, 380px) minmax(0, 1fr);
  }
}

@media (max-width: 1024px) {
  .analysis-layout {
    grid-template-columns: 1fr;
    gap: 32px;
  }

  .control-column,
  .output-column {
    gap: 28px;
  }

  .hero {
    padding: 48px clamp(28px, 6vw, 52px);
  }

  .surface {
    padding: 32px;
  }

  body::before {
    background-size: 180px 180px;
  }
}

@media (max-width: 720px) {
  .app-shell {
    margin: 36px auto 56px;
    padding: 0 clamp(18px, 5vw, 28px);
    gap: 44px;
  }

  .hero {
    border-radius: 28px;
    padding: 40px 28px;
    gap: 28px;
  }

  .hero-highlights {
    grid-template-columns: 1fr;
  }

  .button-row {
    flex-direction: column;
  }

  .primary-btn,
  .ghost-btn {
    width: 100%;
  }

  .secondary-controls {
    margin-top: 8px;
  }

  .secondary-controls > button,
  .secondary-controls > .full-width-control {
    flex-basis: 100%;
    width: 100%;
  }

  .log-header {
    flex-direction: column;
  }

  .log-header-tools {
    justify-content: flex-start;
  }

  .history-header {
    flex-direction: column;
    align-items: stretch;
  }

  .history-tabs {
    flex-direction: column;
  }

  .history-tab {
    width: 100%;
  }

  .history-frame iframe,
  .report-frame {
    height: 260px;
  }

  .registry-total-value {
    font-size: 1.6rem;
  }

  .registry-preview {
    grid-template-columns: repeat(auto-fit, minmax(140px, 1fr));
  }
}

@media (max-width: 540px) {
  .surface {
    padding: 28px;
  }

  textarea {
    min-height: 200px;
  }

  body::before {
    background-size: 140px 140px;
    opacity: 0.12;
  }

  .log-stream {
    max-height: 320px;
  }
}<|MERGE_RESOLUTION|>--- conflicted
+++ resolved
@@ -1082,14 +1082,11 @@
   color: #f7f7ff;
 }
 
-<<<<<<< HEAD
-=======
 .friends-filter-chip-included {
   border-color: rgba(88, 241, 200, 0.4);
   background: rgba(88, 241, 200, 0.18);
 }
 
->>>>>>> 9d1f6b14
 .friends-filter-label {
   opacity: 0.8;
 }
@@ -1099,13 +1096,10 @@
   color: #ffd27a;
 }
 
-<<<<<<< HEAD
-=======
 .friends-filter-chip-included .friends-filter-value {
   color: var(--success);
 }
 
->>>>>>> 9d1f6b14
 .friends-filter-empty {
   font-size: 0.85rem;
   color: var(--text-secondary);
