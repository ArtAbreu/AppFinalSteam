--- conflicted
+++ resolved
@@ -645,16 +645,6 @@
   line-height: 1.5;
 }
 
-<<<<<<< HEAD
-.registry-summary {
-  padding: 16px 18px;
-  border-radius: 14px;
-  border: 1px dashed var(--surface-border);
-  background: rgba(255, 255, 255, 0.04);
-  color: var(--text-secondary);
-  font-size: 0.9rem;
-  line-height: 1.6;
-=======
 .registry-preview {
   list-style: none;
   margin: 0;
@@ -676,7 +666,6 @@
   display: flex;
   align-items: center;
   justify-content: center;
->>>>>>> 9b5d4564
 }
 
 .friends-panel {
