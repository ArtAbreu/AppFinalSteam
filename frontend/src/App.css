@import url('https://fonts.googleapis.com/css2?family=Inter:wght@300;400;500;600;700&family=Space+Grotesk:wght@500;700&display=swap');

:root {
  color-scheme: dark;
  --cs-orange: #ff8a3d;
  --cs-orange-strong: #ff7326;
  --cs-orange-soft: rgba(255, 138, 61, 0.14);
  --bg-primary: radial-gradient(circle at top, rgba(255, 138, 61, 0.08) 0%, #0b0d17 45%, #080a12 100%);
  --surface: rgba(14, 17, 28, 0.78);
  --surface-border: rgba(255, 255, 255, 0.05);
  --surface-hover: rgba(18, 22, 36, 0.85);
  --text-primary: #f7f7ff;
  --text-secondary: #c3c9e6;
  --panel-gradient: rgba(14, 17, 28, 0.78);
  --panel-glow: radial-gradient(circle at top left, rgba(255, 138, 61, 0.08), transparent 55%);
  --accent: linear-gradient(140deg, #ffb661 0%, #ff8a3d 45%, #ff5e2f 100%);
  --accent-strong: #ff8a3d;
  --accent-soft: rgba(255, 138, 61, 0.1);
  --success: #58f1c8;
  --warning: #ffd166;
  --danger: #ff6b81;
  --muted: rgba(255, 255, 255, 0.03);
  --shadow-lg: 0 16px 40px rgba(2, 4, 20, 0.3);
  --shadow-md: 0 10px 26px rgba(2, 4, 20, 0.28);
  --layout-max-width: 1640px;
  --layout-side-padding: clamp(24px, 5vw, 56px);
  --texture-opacity: 0.08;
}

*, *::before, *::after {
  box-sizing: border-box;
}

body {
  margin: 0;
  min-height: 100vh;
  font-family: 'Inter', 'Segoe UI', -apple-system, BlinkMacSystemFont, sans-serif;
  background: var(--bg-primary);
  color: var(--text-primary);
  position: relative;
  overflow-x: hidden;
}

body::before {
  content: '';
  position: fixed;
  inset: 0;
  background-image: url('./assets/cs2-pattern.svg');
  background-size: 220px 220px;
  background-repeat: repeat;
  opacity: var(--texture-opacity);
  pointer-events: none;
  mix-blend-mode: lighten;
  z-index: 0;
}

a {
  color: inherit;
}

.app-shell {
  width: min(var(--layout-max-width), calc(100% - 2 * var(--layout-side-padding)));
  margin: 48px auto 80px;
  padding: 0 var(--layout-side-padding);
  display: flex;
  flex-direction: column;
  gap: 64px;
  position: relative;
  z-index: 1;
}

.hero {
  position: relative;
  overflow: hidden;
  background: transparent;
  border-radius: 0;
  padding: 32px 0 16px;
  backdrop-filter: none;
  box-shadow: none;
  display: grid;
  grid-template-columns: repeat(auto-fit, minmax(320px, 1fr));
  gap: 36px;
}

.hero::before {
  content: none;
}

.hero::after {
  content: none;
}

.hero > * {
  position: relative;
  z-index: 1;
}

.hero-content h1 {
  font-family: 'Space Grotesk', 'Inter', sans-serif;
  font-size: clamp(2.7rem, 4vw, 3.6rem);
  margin: 0 0 22px;
  letter-spacing: 0.06em;
}

.hero-content p {
  margin: 0 0 24px;
  color: var(--text-secondary);
  font-size: 1.08rem;
  max-width: 720px;
  line-height: 1.7;
}

.hero-highlights {
  list-style: none;
  margin: 0;
  padding: 0;
  display: grid;
  gap: 18px;
  grid-template-columns: repeat(auto-fit, minmax(240px, 1fr));
}

.hero-highlights li {
  position: relative;
  padding-left: 26px;
  color: #d9dbff;
  font-size: 0.98rem;
}

.hero-highlights li::before {
  content: '';
  position: absolute;
  left: 0;
  top: 10px;
  width: 10px;
  height: 10px;
  border-radius: 50%;
  background: linear-gradient(135deg, rgba(255, 138, 61, 0.9), rgba(255, 214, 102, 0.9));
  box-shadow: 0 0 12px rgba(255, 138, 61, 0.7);
}

.workspace {
  display: flex;
  flex-direction: column;
<<<<<<< HEAD
  gap: 32px;
  background: transparent;
  border-radius: 0;
  padding: 0;
  box-shadow: none;
=======
  gap: 28px;
  background: rgba(10, 12, 20, 0.4);
  border-radius: 32px;
  padding: 36px;
  box-shadow: inset 0 0 0 1px rgba(255, 255, 255, 0.02);
>>>>>>> 45d0c793
}

.analysis-layout {
  display: grid;
  grid-template-columns: minmax(360px, 420px) minmax(0, 1fr);
  gap: 28px;
  align-items: flex-start;
}

.tab-navigation {
  display: inline-flex;
  align-self: flex-start;
  background: rgba(14, 17, 32, 0.7);
  border-radius: 999px;
  padding: 6px;
  gap: 6px;
  box-shadow: none;
  backdrop-filter: blur(18px);
}

.tab-button {
  padding: 12px 22px;
  font-size: 0.9rem;
  border-radius: 18px;
  background: transparent;
  color: var(--text-secondary);
  box-shadow: none;
  position: relative;
}

.tab-button:hover:not(:disabled) {
  background: rgba(255, 255, 255, 0.08);
  color: #fff;
  transform: none;
}

.tab-button:focus-visible {
  outline: 2px solid rgba(255, 138, 61, 0.65);
  outline-offset: 2px;
}

.tab-button-active {
  background: var(--accent-soft);
  color: #fff;
  box-shadow: none;
}

.tab-button-active:hover:not(:disabled) {
  background: var(--accent-soft);
  color: #fff;
}

.tab-button-active::after {
  content: '';
  position: absolute;
  bottom: 6px;
  left: 16px;
  right: 16px;
  height: 2px;
  border-radius: 999px;
  background: var(--accent-strong);
  opacity: 0.7;
}

.control-column,
.output-column {
  display: flex;
  flex-direction: column;
  gap: 36px;
}

.surface {
  position: relative;
<<<<<<< HEAD
  background: transparent;
  border-radius: 0;
  padding: 12px 0;
  box-shadow: none;
  border: none;
=======
  background: rgba(11, 13, 22, 0.6);
  border-radius: 32px;
  padding: 34px;
  box-shadow: none;
  border: 1px solid transparent;
>>>>>>> 45d0c793
  overflow: hidden;
  transition: none;
}

.surface:hover {
  transform: none;
  box-shadow: none;
<<<<<<< HEAD
  border-color: transparent;
}

.surface::before {
  content: none;
=======
  border-color: rgba(255, 255, 255, 0.04);
}

.surface::before {
  content: '';
  position: absolute;
  inset: 0;
  background: var(--panel-glow);
  opacity: 0.35;
  pointer-events: none;
>>>>>>> 45d0c793
}

.surface > * {
  position: relative;
  z-index: 1;
}

.card-header {
  display: flex;
  flex-direction: column;
  gap: 8px;
  margin-bottom: 24px;
}

.card-header.compact {
  margin-bottom: 16px;
}

.card-header h2 {
  margin: 0;
  font-size: 1.2rem;
  text-transform: uppercase;
  letter-spacing: 0.12em;
}

.card-header p,
.card-subtitle {
  margin: 0;
  color: var(--text-secondary);
  font-size: 0.92rem;
}

.control-form {
  display: flex;
  flex-direction: column;
  gap: 22px;
}

.field-label {
  font-weight: 600;
  letter-spacing: 0.08em;
  text-transform: uppercase;
  font-size: 0.78rem;
  color: #d6d8ff;
}

textarea {
  width: 100%;
  border-radius: 18px;
  border: 1px solid rgba(255, 255, 255, 0.08);
  background: rgba(10, 12, 22, 0.8);
  color: var(--text-primary);
  padding: 18px;
  min-height: 220px;
  font-size: 0.95rem;
  font-family: 'Inter', monospace;
  line-height: 1.5;
  resize: vertical;
  transition: border-color 0.2s ease, box-shadow 0.2s ease;
}

textarea:focus {
  outline: none;
  border-color: rgba(255, 138, 61, 0.6);
  box-shadow: 0 0 0 2px rgba(255, 138, 61, 0.18);
}

.control-form input[type='url'] {
  width: 100%;
  border-radius: 14px;
  border: 1px solid rgba(255, 255, 255, 0.08);
  background: rgba(10, 12, 22, 0.8);
  color: var(--text-primary);
  padding: 14px 16px;
  font-size: 0.95rem;
  transition: border-color 0.2s ease, box-shadow 0.2s ease;
}

.control-form input[type='url']::placeholder {
  color: rgba(222, 227, 255, 0.4);
}

.control-form input[type='url']:focus {
  outline: none;
  border-color: rgba(255, 138, 61, 0.6);
  box-shadow: 0 0 0 2px rgba(255, 138, 61, 0.18);
}

.control-form input[type='url']:disabled {
  opacity: 0.6;
  cursor: not-allowed;
}

.field-hint {
  margin-top: -10px;
  font-size: 0.82rem;
  color: var(--text-secondary);
  line-height: 1.4;
}

.textarea-field {
  display: flex;
  flex-direction: column;
  gap: 8px;
}

.file-field {
  display: flex;
  flex-direction: column;
  gap: 8px;
}

.file-input {
  width: 100%;
  border-radius: 14px;
  border: 1px dashed rgba(255, 255, 255, 0.14);
  background: rgba(10, 12, 22, 0.8);
  color: var(--text-primary);
  padding: 12px 14px;
  font-size: 0.92rem;
}

.file-input::file-selector-button {
  margin-right: 12px;
  border: none;
  border-radius: 10px;
  padding: 8px 12px;
  background: rgba(255, 138, 61, 0.18);
  color: #fff;
  font-weight: 600;
  cursor: pointer;
}

.file-input:disabled {
  opacity: 0.6;
  cursor: not-allowed;
}

.field-meta {
  display: flex;
  flex-direction: column;
  gap: 6px;
  align-items: stretch;
}

.field-counter {
  margin: 0;
  font-size: 0.8rem;
  color: var(--text-secondary);
  text-align: right;
}

.field-counter-error {
  color: var(--danger);
  font-weight: 600;
}

.field-warning {
  margin: 0;
  font-size: 0.82rem;
  color: var(--danger);
  font-weight: 500;
}

.control-form textarea.input-error {
  border-color: rgba(255, 107, 129, 0.85);
  box-shadow: 0 0 0 2px rgba(255, 107, 129, 0.25);
}

.button-row {
  display: flex;
  gap: 16px;
}

.secondary-controls {
  margin-top: -8px;
  flex-wrap: wrap;
}

.secondary-controls > button {
  flex: 1 1 calc(50% - 8px);
  width: auto;
  min-width: 0;
}

.secondary-controls > .full-width-control {
  flex-basis: 100%;
}

button {
  border: none;
  cursor: pointer;
  border-radius: 12px;
  font-weight: 600;
  letter-spacing: 0.04em;
  padding: 14px 18px;
  font-size: 0.95rem;
  transition: transform 0.15s ease, box-shadow 0.15s ease, background 0.2s ease;
}

.primary-btn {
  flex: 1;
  background: var(--accent);
  color: #fff;
  box-shadow: none;
}

.primary-btn:hover:not(:disabled) {
  transform: translateY(-1px);
  box-shadow: none;
}

.secondary-btn {
  width: 100%;
  background: rgba(255, 255, 255, 0.03);
  color: #fbeadf;
  border: 1px solid rgba(255, 138, 61, 0.3);
}

.secondary-btn:hover:not(:disabled) {
  background: rgba(255, 138, 61, 0.18);
  color: #fff;
}

.ghost-btn {
  flex: 1;
  background: rgba(255, 255, 255, 0.05);
  color: #ffe6d5;
  border: 1px solid rgba(255, 255, 255, 0.1);
}

.ghost-btn:hover:not(:disabled) {
  background: rgba(255, 255, 255, 0.2);
}

.ghost-btn.ghost-compact {
  flex: unset;
  padding: 10px 18px;
  font-size: 0.82rem;
  border-radius: 10px;
}

.danger-btn {
  flex: 1;
  background: rgba(255, 107, 129, 0.2);
  color: #ffd5dc;
  border: 1px solid rgba(255, 107, 129, 0.4);
}

.danger-btn:hover:not(:disabled) {
  background: rgba(255, 107, 129, 0.32);
  color: #fff;
}

.danger-btn:disabled {
  opacity: 0.6;
  cursor: not-allowed;
}

.danger-btn-pending:disabled {
  cursor: default;
  opacity: 0.75;
}

button:disabled {
  cursor: not-allowed;
  opacity: 0.6;
  box-shadow: none;
}

.auth-gate {
  min-height: 100vh;
  width: 100%;
  display: flex;
  align-items: center;
  justify-content: center;
  background: var(--bg-primary);
  padding: 32px;
}

.auth-card {
  width: min(380px, 100%);
  display: flex;
  flex-direction: column;
  gap: 18px;
  background: rgba(12, 14, 24, 0.9);
  border: 1px solid rgba(255, 255, 255, 0.06);
  border-radius: 24px;
  padding: 32px 36px;
  box-shadow: none;
}

.auth-card h1 {
  margin: 0;
  font-size: 1.4rem;
  letter-spacing: 0.08em;
}

.auth-card p {
  margin: 0;
  color: var(--text-secondary);
  font-size: 0.95rem;
  line-height: 1.5;
}

.auth-card label {
  font-size: 0.78rem;
  text-transform: uppercase;
  letter-spacing: 0.12em;
  color: #f8d5c0;
}

.auth-card input {
  border-radius: 16px;
  border: 1px solid rgba(255, 255, 255, 0.12);
  padding: 14px 16px;
  background: rgba(8, 9, 22, 0.92);
  color: var(--text-primary);
  font-size: 0.95rem;
}

.auth-card input:focus {
  outline: none;
  border-color: rgba(255, 138, 61, 0.85);
  box-shadow: 0 0 0 2px rgba(255, 138, 61, 0.28);
}

.auth-card button {
  margin-top: 6px;
  background: var(--accent);
  color: #fff;
  padding: 14px 18px;
  border-radius: 16px;
  border: none;
  font-weight: 600;
  letter-spacing: 0.08em;
  cursor: pointer;
  box-shadow: none;
}

.auth-card button:hover {
  transform: translateY(-2px);
}

.auth-error {
  color: #ffb0bc;
  font-size: 0.85rem;
}

.alert {
  padding: 14px 16px;
  border-radius: 14px;
  font-size: 0.88rem;
  border: 1px solid transparent;
  margin-bottom: 12px;
}

.alert-error {
  background: rgba(255, 107, 129, 0.12);
  color: #ffcdd6;
  border-color: rgba(255, 107, 129, 0.4);
}

.alert-success {
  background: rgba(88, 241, 200, 0.12);
  color: #c9fff1;
  border-color: rgba(88, 241, 200, 0.35);
}

.alert-info {
  background: rgba(126, 215, 255, 0.12);
  color: #d6f3ff;
  border-color: rgba(126, 215, 255, 0.35);
}

.alert-warning {
  background: rgba(255, 196, 86, 0.14);
  color: #ffe6b3;
  border-color: rgba(255, 196, 86, 0.4);
}

.helper-text {
  margin-top: 18px;
  font-size: 0.85rem;
  color: var(--text-secondary);
  line-height: 1.6;
}

.registry-card {
  display: flex;
  flex-direction: column;
  gap: 20px;
}

.registry-upload {
  display: flex;
  flex-direction: column;
  gap: 12px;
  padding: 12px 0 4px;
  border-top: 1px solid rgba(255, 255, 255, 0.06);
  border-bottom: 1px solid rgba(255, 255, 255, 0.06);
}

.registry-upload-label {
  font-size: 0.72rem;
  text-transform: uppercase;
  letter-spacing: 0.12em;
  color: var(--text-secondary);
}

.registry-upload-hint {
  margin: 6px 0 0;
  font-size: 0.85rem;
  color: var(--text-secondary);
}

.registry-upload-actions {
  display: flex;
  gap: 12px;
  flex-wrap: wrap;
  align-items: center;
}

<<<<<<< HEAD
.registry-upload-button {
  display: inline-flex;
  align-items: center;
  justify-content: center;
  gap: 8px;
  padding: 10px 18px;
  border-radius: 12px;
  border: 1px solid rgba(255, 255, 255, 0.12);
  background: rgba(255, 255, 255, 0.04);
  color: #ffe6d5;
  font-weight: 600;
  letter-spacing: 0.04em;
  font-size: 0.85rem;
  cursor: pointer;
  transition: background 0.2s ease, border-color 0.2s ease;
}

.registry-upload-button:hover {
  background: rgba(255, 255, 255, 0.08);
  border-color: rgba(255, 255, 255, 0.2);
}

.registry-upload-input {
  position: absolute;
  width: 1px;
  height: 1px;
  padding: 0;
  margin: -1px;
  overflow: hidden;
  clip: rect(0, 0, 0, 0);
  border: 0;
}

=======
>>>>>>> 45d0c793
.registry-upload-summary {
  display: flex;
  flex-wrap: wrap;
  gap: 12px;
  font-size: 0.82rem;
  color: var(--text-secondary);
}

.registry-meta-row {
  display: flex;
  align-items: flex-start;
  justify-content: space-between;
  gap: 16px;
  flex-wrap: wrap;
}

.registry-total {
  display: flex;
  flex-direction: column;
  gap: 6px;
}

.registry-total-label {
  font-size: 0.72rem;
  text-transform: uppercase;
  letter-spacing: 0.12em;
  color: var(--text-secondary);
}

.registry-total-value {
  font-size: 1.9rem;
  font-weight: 700;
  letter-spacing: 0.06em;
}

.registry-updated {
  font-size: 0.82rem;
  color: var(--text-secondary);
}

.registry-alert {
  padding: 14px 16px;
  border-radius: 0;
  font-size: 0.88rem;
  border: none;
}

.registry-alert-error {
  background: rgba(255, 107, 129, 0.12);
  color: #ffcdd6;
  border-color: rgba(255, 107, 129, 0.4);
}

.registry-loading,
.registry-empty {
  padding: 6px 0;
  border-radius: 0;
  font-size: 0.88rem;
  color: var(--text-secondary);
  border: none;
  background: transparent;
}

.registry-caption {
  margin: 0;
  font-size: 0.88rem;
  color: var(--text-secondary);
  line-height: 1.5;
}

.registry-preview {
  list-style: none;
  margin: 0;
  padding: 0;
  display: grid;
  gap: 12px;
  grid-template-columns: repeat(auto-fit, minmax(180px, 1fr));
}

.registry-preview-item {
  padding: 12px 14px;
<<<<<<< HEAD
  border-radius: 0;
  border: none;
  background: transparent;
=======
  border-radius: 12px;
  border: 1px dashed rgba(255, 255, 255, 0.06);
  background: rgba(255, 255, 255, 0.015);
>>>>>>> 45d0c793
  font-family: 'Space Grotesk', 'Inter', sans-serif;
  letter-spacing: 0.04em;
  font-size: 0.95rem;
  color: #f7f7ff;
  display: flex;
  align-items: center;
  justify-content: center;
  border-bottom: 1px solid rgba(255, 255, 255, 0.06);
}

.friends-panel {
  display: flex;
  flex-direction: column;
  gap: 24px;
}

.friends-form {
  display: flex;
  flex-direction: column;
  gap: 20px;
}

.friends-filter-note {
  margin: -6px 0 0;
  font-size: 0.82rem;
  color: var(--text-secondary);
  line-height: 1.5;
}

.friends-results {
  display: flex;
  flex-direction: column;
  gap: 18px;
  min-height: 180px;
}

.friends-empty {
  padding: 28px;
  border-radius: 18px;
  border: 1px dashed rgba(255, 255, 255, 0.14);
  background: rgba(255, 255, 255, 0.02);
  color: var(--text-secondary);
  font-size: 0.94rem;
  text-align: center;
  line-height: 1.6;
}

.friends-result-card {
  position: relative;
<<<<<<< HEAD
  border: none;
  border-radius: 0;
  background: transparent;
  padding: 18px 0;
=======
  border: 1px solid rgba(255, 255, 255, 0.04);
  border-radius: 24px;
  background: rgba(12, 15, 26, 0.6);
  padding: 24px;
>>>>>>> 45d0c793
  display: flex;
  flex-direction: column;
  gap: 18px;
  box-shadow: none;
  overflow: hidden;
}

.friends-result-card::before {
  content: none;
}

.friends-result-card > * {
  position: relative;
  z-index: 1;
}

.friends-result-card-error {
  border-color: transparent;
  background: transparent;
}

.friends-result-card-error::before {
  content: none;
}

.friends-result-header {
  display: flex;
  justify-content: space-between;
  align-items: center;
  gap: 16px;
  flex-wrap: wrap;
}

.friends-result-label {
  font-size: 0.72rem;
  letter-spacing: 0.12em;
  text-transform: uppercase;
  color: #f8cbb2;
  display: block;
  margin-bottom: 4px;
}

.friends-count {
  padding: 6px 18px;
  border-radius: 999px;
  border: 1px solid rgba(255, 255, 255, 0.12);
  background: rgba(255, 138, 61, 0.2);
  color: #fff8f2;
  font-size: 0.88rem;
  font-weight: 600;
  letter-spacing: 0.04em;
  box-shadow: none;
}

.friends-result-card-error .friends-count {
  border-color: rgba(255, 173, 189, 0.4);
  background: rgba(255, 107, 129, 0.22);
  color: #ffe6ec;
}

.friends-result-error {
  margin: 0;
  color: #ffcdd6;
  font-size: 0.92rem;
  line-height: 1.5;
}

.friends-list-wrapper {
<<<<<<< HEAD
  border-radius: 0;
  border: none;
  background: transparent;
  padding: 12px 0 0;
=======
  border-radius: 18px;
  border: 1px solid rgba(255, 255, 255, 0.04);
  background: rgba(9, 11, 20, 0.45);
  padding: 18px;
>>>>>>> 45d0c793
  max-height: 260px;
  overflow-y: auto;
  box-shadow: none;
}

.friends-list {
  margin: 0;
  white-space: pre-wrap;
  word-break: break-all;
  font-family: 'JetBrains Mono', 'Inter', monospace;
  font-size: 0.9rem;
  line-height: 1.6;
  color: #f7f8ff;
}

.friends-list-empty {
  margin: 0;
  font-size: 0.9rem;
  color: var(--text-secondary);
}

.friends-actions {
  display: flex;
  justify-content: space-between;
  align-items: center;
  gap: 16px;
<<<<<<< HEAD
  padding: 18px 0 0;
  border-radius: 0;
  border-top: 1px solid rgba(255, 255, 255, 0.06);
  background: transparent;
=======
  padding: 18px 20px;
  border-radius: 20px;
  border: 1px solid rgba(255, 255, 255, 0.04);
  background: rgba(255, 255, 255, 0.02);
>>>>>>> 45d0c793
  margin-top: 4px;
  flex-wrap: wrap;
}

.friends-actions-info {
  display: flex;
  align-items: baseline;
  gap: 12px;
  color: var(--text-secondary);
  font-size: 0.92rem;
}

.friends-actions-total {
  font-size: 1.7rem;
  font-weight: 700;
  color: #ffd27a;
  letter-spacing: 0.02em;
}

.friends-actions .secondary-btn[disabled] {
  opacity: 0.5;
  cursor: not-allowed;
}

.friends-stat-grid {
  display: grid;
  grid-template-columns: repeat(auto-fit, minmax(160px, 1fr));
  gap: 14px;
}

.friends-stat-card {
<<<<<<< HEAD
  border-radius: 0;
  border: none;
  background: transparent;
  padding: 8px 0;
=======
  border-radius: 16px;
  border: 1px solid rgba(255, 255, 255, 0.04);
  background: rgba(255, 255, 255, 0.02);
  padding: 14px 16px;
>>>>>>> 45d0c793
  display: flex;
  flex-direction: column;
  gap: 6px;
}

.friends-stat-card-total {
<<<<<<< HEAD
  background: transparent;
}

.friends-stat-card-highlight {
  background: transparent;
  border-color: transparent;
=======
  background: rgba(255, 255, 255, 0.025);
}

.friends-stat-card-highlight {
  background: rgba(255, 138, 61, 0.08);
  border-color: rgba(255, 183, 77, 0.2);
>>>>>>> 45d0c793
  box-shadow: none;
}

.friends-stat-value {
  font-size: 1.6rem;
  font-weight: 700;
  color: #fff9f2;
  letter-spacing: 0.01em;
}

.friends-stat-label {
  font-size: 0.76rem;
  letter-spacing: 0.08em;
  text-transform: uppercase;
  color: rgba(255, 255, 255, 0.65);
}


.friends-list-description {
  margin: 0 0 8px;
  font-size: 0.8rem;
  letter-spacing: 0.08em;
  text-transform: uppercase;
  color: rgba(255, 255, 255, 0.64);
}

.processed-card {
  display: flex;
  flex-direction: column;
  gap: 18px;
  max-height: 420px;
  overflow: hidden;
}

.processed-list {
  list-style: none;
  margin: 0;
  padding: 0;
  display: flex;
  flex-direction: column;
  gap: 12px;
  flex: 1 1 auto;
  overflow-y: auto;
  padding-right: 6px;
  scrollbar-width: thin;
}

.processed-list::-webkit-scrollbar {
  width: 6px;
}

.processed-list::-webkit-scrollbar-track {
  background: rgba(255, 255, 255, 0.06);
  border-radius: 999px;
}

.processed-list::-webkit-scrollbar-thumb {
  background: linear-gradient(180deg, rgba(255, 138, 61, 0.7), rgba(255, 214, 102, 0.65));
  border-radius: 999px;
}

.processed-item {
<<<<<<< HEAD
  padding: 14px 0;
  border-radius: 0;
  border: none;
  background: transparent;
=======
  padding: 16px 18px;
  border-radius: 18px;
  border: 1px solid rgba(255, 255, 255, 0.04);
  background: rgba(9, 11, 20, 0.5);
>>>>>>> 45d0c793
  display: flex;
  flex-direction: column;
  gap: 14px;
  box-shadow: none;
}

.processed-item::after {
  content: none;
}

.processed-header {
  display: flex;
  justify-content: space-between;
  align-items: flex-start;
  gap: 16px;
}

.processed-identification {
  display: flex;
  flex-direction: column;
  gap: 4px;
}

.processed-chips {
  display: flex;
  flex-wrap: wrap;
  gap: 8px;
  justify-content: flex-end;
}

.processed-chip {
  display: inline-flex;
  align-items: center;
  gap: 6px;
  padding: 6px 12px;
  border-radius: 999px;
  border: 1px solid rgba(255, 255, 255, 0.12);
  background: rgba(255, 255, 255, 0.06);
  font-size: 0.72rem;
  letter-spacing: 0.08em;
  text-transform: uppercase;
  color: #e2e8f0;
}

.processed-chip-online {
  background: rgba(88, 241, 200, 0.18);
  border-color: rgba(88, 241, 200, 0.35);
  color: #b9ffe9;
}

.processed-chip-offline {
  background: rgba(148, 163, 184, 0.16);
  border-color: rgba(148, 163, 184, 0.3);
  color: #e2e8f0;
}

.processed-chip-game {
  background: rgba(96, 165, 250, 0.18);
  border-color: rgba(96, 165, 250, 0.35);
  color: #dbeafe;
}

.processed-chip-level {
  background: rgba(255, 214, 102, 0.18);
  border-color: rgba(255, 214, 102, 0.35);
  color: #ffe8b6;
}

.processed-chip-danger {
  background: rgba(255, 107, 129, 0.18);
  border-color: rgba(255, 107, 129, 0.35);
  color: #ffd2da;
}

.processed-name {
  font-weight: 600;
  letter-spacing: 0.04em;
}

.processed-id {
  font-family: 'Space Grotesk', monospace;
  font-size: 0.85rem;
  color: rgba(255, 255, 255, 0.6);
}

.processed-status-row {
  display: flex;
  justify-content: space-between;
  align-items: center;
  gap: 12px;
  flex-wrap: wrap;
}

.processed-status-label {
  display: inline-flex;
  align-items: center;
  gap: 8px;
  padding: 6px 14px;
  border-radius: 999px;
  font-size: 0.78rem;
  letter-spacing: 0.12em;
  text-transform: uppercase;
  background: rgba(255, 255, 255, 0.08);
  color: #f0f4ff;
}

.processed-value {
  font-weight: 600;
  color: #ffe0c7;
}

.processed-note {
  margin: 0;
  font-size: 0.85rem;
  color: var(--text-secondary);
  line-height: 1.5;
}

.processed-success .processed-status-label {
  background: rgba(88, 241, 200, 0.16);
  color: #a8ffe5;
}

.processed-vac_banned .processed-status-label {
  background: rgba(255, 107, 129, 0.16);
  color: #ffc5cf;
}

.processed-montuga_error .processed-status-label {
  background: rgba(255, 214, 102, 0.16);
  color: #ffe7b5;
}

.processed-steam_error .processed-status-label {
  background: rgba(116, 185, 255, 0.16);
  color: #d0e7ff;
}


.metrics-card {
  display: flex;
  flex-direction: column;
  gap: 18px;
}

.summary-grid {
  display: grid;
  grid-template-columns: repeat(auto-fit, minmax(150px, 1fr));
  gap: 16px;
}

.metric-tile {
  background: transparent;
<<<<<<< HEAD
  border-radius: 0;
  padding: 10px 0;
  border: none;
=======
  border-radius: 14px;
  padding: 14px 16px;
  border: 1px dashed rgba(255, 255, 255, 0.06);
>>>>>>> 45d0c793
  display: flex;
  flex-direction: column;
  gap: 8px;
}

.metric-label {
  text-transform: uppercase;
  font-size: 0.72rem;
  letter-spacing: 0.14em;
  color: var(--text-secondary);
}

.metric-value {
  font-size: 1.35rem;
  font-weight: 700;
}

.metric-grid {
  grid-template-columns: repeat(auto-fit, minmax(170px, 1fr));
}

.metric-filters {
  display: flex;
  flex-direction: column;
  gap: 12px;
<<<<<<< HEAD
  padding: 16px 0 0;
  border-radius: 0;
  border-top: 1px solid rgba(255, 255, 255, 0.06);
  background: transparent;
=======
  padding: 16px 18px;
  border-radius: 18px;
  border: 1px solid rgba(255, 255, 255, 0.04);
  background: rgba(255, 255, 255, 0.02);
>>>>>>> 45d0c793
}

.metric-filter-label {
  text-transform: uppercase;
  font-size: 0.72rem;
  letter-spacing: 0.14em;
  color: var(--text-secondary);
}

.metric-filter-chips {
  display: flex;
  flex-wrap: wrap;
  gap: 10px;
}

.metric-filter-chip {
  padding: 6px 14px;
  border-radius: 999px;
  border: 1px solid rgba(255, 255, 255, 0.08);
  background: rgba(255, 255, 255, 0.04);
  font-size: 0.75rem;
  letter-spacing: 0.08em;
  text-transform: uppercase;
  color: #e2e8f0;
}

.metric-filter-chip-disabled {
  background: rgba(248, 113, 113, 0.2);
  border-color: rgba(248, 113, 113, 0.35);
  color: #fecdd3;
}

.log-card {
  display: flex;
  flex-direction: column;
  gap: 18px;
}

.log-header {
  display: flex;
  justify-content: space-between;
  align-items: flex-start;
  gap: 18px;
}

.log-header-tools {
  display: flex;
  align-items: center;
  justify-content: flex-end;
  gap: 12px;
  flex-wrap: wrap;
}

.job-pill {
  padding: 8px 12px;
  border-radius: 999px;
  background: rgba(148, 163, 184, 0.18);
  color: #dbe4ff;
  font-size: 0.78rem;
  letter-spacing: 0.08em;
  text-transform: uppercase;
}

.status-indicator {
  display: inline-flex;
  align-items: center;
  gap: 10px;
  padding: 10px 16px;
  border-radius: 999px;
  font-size: 0.8rem;
  letter-spacing: 0.08em;
  background: rgba(255, 255, 255, 0.08);
}

.status-indicator .status-pulse {
  display: inline-block;
  width: 8px;
  height: 8px;
  border-radius: 50%;
  background: var(--text-secondary);
  animation: pulse 1.6s infinite;
}

.status-processing {
  background: rgba(255, 138, 61, 0.18);
  color: #ffd7bf;
}

.status-processing .status-pulse {
  background: var(--cs-orange);
}

.status-stopping {
  background: rgba(255, 107, 129, 0.18);
  color: #ffd5dc;
}

.status-stopping .status-pulse {
  background: #ff6b81;
  animation: pulse 1.2s infinite;
}

.status-success {
  background: rgba(88, 241, 200, 0.14);
  color: #b4ffe9;
}

.status-success .status-pulse {
  background: var(--success);
}

.status-paused {
  background: rgba(255, 196, 86, 0.16);
  color: #ffe2a6;
}

.status-paused .status-pulse {
  background: #ffd27d;
  animation: none;
}

.status-idle {
  background: rgba(255, 255, 255, 0.08);
  color: var(--text-secondary);
}

.log-stream {
<<<<<<< HEAD
  background: transparent;
  border-radius: 0;
  padding: 16px 0 0;
=======
  background: rgba(9, 11, 20, 0.5);
  border-radius: 24px;
  padding: 22px;
>>>>>>> 45d0c793
  max-height: 420px;
  overflow-y: auto;
  display: flex;
  flex-direction: column;
  gap: 14px;
}

.log-stream::-webkit-scrollbar {
  width: 10px;
}

.log-stream::-webkit-scrollbar-track {
  background: rgba(255, 255, 255, 0.05);
  border-radius: 10px;
}

.log-stream::-webkit-scrollbar-thumb {
  background: rgba(255, 138, 61, 0.45);
  border-radius: 10px;
}

.log-entry {
  display: flex;
  gap: 12px;
  align-items: flex-start;
  border-left: 2px solid rgba(255, 138, 61, 0.28);
  padding: 8px 10px 8px 14px;
  font-size: 0.9rem;
  line-height: 1.6;
  border-radius: 10px;
  background: transparent;
}

.log-entry:nth-child(odd) {
  background: rgba(255, 255, 255, 0.02);
}

.log-prefix {
  font-weight: 600;
  color: #aeb2ff;
}

.log-message {
  color: var(--text-secondary);
}

.log-error {
  border-left-color: var(--danger);
}

.log-error .log-message {
  color: #ffb0bc;
}

.log-warn {
  border-left-color: var(--warning);
}

.log-warn .log-message {
  color: #ffe5a0;
}

.log-success {
  border-left-color: var(--success);
}

.log-success .log-message {
  color: #b5ffe9;
}

.log-empty {
  text-align: center;
  padding: 60px 20px;
  color: var(--text-secondary);
  border: 1px dashed rgba(255, 255, 255, 0.08);
  border-radius: 18px;
}

.report-card {
  display: flex;
  flex-direction: column;
  gap: 20px;
}

.report-frame {
  border-radius: 0;
  overflow: hidden;
  border: none;
  min-height: 420px;
  background: transparent;
}

.report-frame iframe {
  width: 100%;
  height: 100%;
  border: none;
}

.history-card {
  display: flex;
  flex-direction: column;
  gap: 20px;
}

.history-header {
  flex-direction: row;
  align-items: flex-start;
  justify-content: space-between;
  gap: 18px;
}

.history-tabs {
  display: flex;
  gap: 12px;
  overflow-x: auto;
  padding-bottom: 6px;
}

.history-tab {
  display: flex;
  flex-direction: column;
  align-items: flex-start;
  gap: 6px;
  padding: 12px 18px;
  min-width: 180px;
<<<<<<< HEAD
  border-radius: 0;
  border: none;
  background: transparent;
  border-bottom: 1px solid transparent;
=======
  border-radius: 16px;
  border: 1px dashed rgba(255, 255, 255, 0.06);
  background: rgba(10, 12, 20, 0.4);
>>>>>>> 45d0c793
  color: var(--text-primary);
  text-align: left;
  transition: color 0.2s ease, transform 0.2s ease;
}

.history-tab:hover:not(:disabled) {
  transform: translateY(-2px);
<<<<<<< HEAD
  color: #fff;
}

.history-tab-active {
  border-color: transparent;
  background: transparent;
  border-bottom: 2px solid rgba(255, 138, 61, 0.7);
=======
  background: rgba(255, 138, 61, 0.08);
}

.history-tab-active {
  border-color: rgba(255, 138, 61, 0.3);
  background: rgba(255, 138, 61, 0.12);
>>>>>>> 45d0c793
  box-shadow: none;
}

.history-tab-label {
  font-size: 0.72rem;
  letter-spacing: 0.12em;
  text-transform: uppercase;
  color: var(--text-secondary);
}

.history-tab-active .history-tab-label {
  color: #ffe6c7;
}

.history-tab-date {
  font-size: 0.92rem;
  font-weight: 600;
  letter-spacing: 0.02em;
}

.history-preview {
  display: flex;
  flex-direction: column;
  gap: 16px;
}

.history-summary {
  display: flex;
  flex-wrap: wrap;
  align-items: center;
  justify-content: space-between;
  gap: 16px;
}

.history-actions {
  display: flex;
  justify-content: flex-end;
  gap: 12px;
}

.history-badge {
  display: inline-flex;
  align-items: center;
  justify-content: center;
  padding: 6px 14px;
  border-radius: 999px;
  font-size: 0.72rem;
  letter-spacing: 0.14em;
  text-transform: uppercase;
}

.history-badge-final {
  background: rgba(255, 138, 61, 0.25);
  color: #ffe6c7;
}

.history-badge-partial {
  background: rgba(126, 215, 255, 0.22);
  color: #d6f3ff;
}

.history-metrics {
  display: flex;
  gap: 18px;
  flex-wrap: wrap;
  color: var(--text-secondary);
  font-size: 0.9rem;
}

.history-frame {
  border-radius: 0;
  border: none;
  overflow: hidden;
  background: transparent;
  box-shadow: none;
}

.history-frame iframe {
  width: 100%;
  height: 340px;
  border: none;
}

.history-frame-empty {
  padding: 24px;
  text-align: center;
  color: var(--text-secondary);
  font-size: 0.95rem;
}

.history-empty {
  text-align: center;
  padding: 32px;
  border-radius: 18px;
  border: 1px dashed rgba(255, 255, 255, 0.08);
  color: var(--text-secondary);
  background: rgba(10, 12, 20, 0.5);
}

.footer {
  text-align: center;
  color: var(--text-secondary);
  font-size: 0.85rem;
  padding-bottom: 24px;
  line-height: 1.6;
}

@keyframes pulse {
  0%, 100% {
    transform: scale(1);
    opacity: 0.6;
  }
  50% {
    transform: scale(1.5);
    opacity: 1;
  }
}

@media (max-width: 1280px) {
  .analysis-layout {
    grid-template-columns: minmax(320px, 380px) minmax(0, 1fr);
  }
}

@media (max-width: 1024px) {
  .workspace {
    padding: 28px;
    border-radius: 32px;
  }

  .analysis-layout {
    grid-template-columns: 1fr;
    gap: 32px;
  }

  .control-column,
  .output-column {
    gap: 28px;
  }

  .hero {
    padding: 24px 0 12px;
  }

  .surface {
    padding: 30px;
  }

  body::before {
    background-size: 180px 180px;
  }
}

@media (max-width: 720px) {
  .app-shell {
    margin: 36px auto 56px;
    padding: 0 clamp(18px, 5vw, 28px);
    gap: 44px;
  }

  .workspace {
    padding: 22px;
    border-radius: 28px;
  }

  .hero {
    border-radius: 0;
    padding: 24px 0 12px;
    gap: 28px;
  }

  .hero-highlights {
    grid-template-columns: 1fr;
  }

  .button-row {
    flex-direction: column;
  }

  .primary-btn,
  .ghost-btn {
    width: 100%;
  }

  .secondary-controls {
    margin-top: 8px;
  }

  .secondary-controls > button,
  .secondary-controls > .full-width-control {
    flex-basis: 100%;
    width: 100%;
  }

  .log-header {
    flex-direction: column;
  }

  .log-header-tools {
    justify-content: flex-start;
  }

  .history-header {
    flex-direction: column;
    align-items: stretch;
  }

  .history-tabs {
    flex-direction: column;
  }

  .history-tab {
    width: 100%;
  }

  .history-frame iframe,
  .report-frame {
    height: 260px;
  }

  .registry-total-value {
    font-size: 1.6rem;
  }

  .registry-preview {
    grid-template-columns: repeat(auto-fit, minmax(140px, 1fr));
  }
}

@media (max-width: 540px) {
  .surface {
    padding: 24px;
  }

  textarea {
    min-height: 200px;
  }

  body::before {
    background-size: 140px 140px;
    opacity: 0.12;
  }

  .log-stream {
    max-height: 320px;
  }
}<|MERGE_RESOLUTION|>--- conflicted
+++ resolved
@@ -141,19 +141,11 @@
 .workspace {
   display: flex;
   flex-direction: column;
-<<<<<<< HEAD
-  gap: 32px;
-  background: transparent;
-  border-radius: 0;
-  padding: 0;
-  box-shadow: none;
-=======
   gap: 28px;
   background: rgba(10, 12, 20, 0.4);
   border-radius: 32px;
   padding: 36px;
   box-shadow: inset 0 0 0 1px rgba(255, 255, 255, 0.02);
->>>>>>> 45d0c793
 }
 
 .analysis-layout {
@@ -227,19 +219,11 @@
 
 .surface {
   position: relative;
-<<<<<<< HEAD
-  background: transparent;
-  border-radius: 0;
-  padding: 12px 0;
-  box-shadow: none;
-  border: none;
-=======
   background: rgba(11, 13, 22, 0.6);
   border-radius: 32px;
   padding: 34px;
   box-shadow: none;
   border: 1px solid transparent;
->>>>>>> 45d0c793
   overflow: hidden;
   transition: none;
 }
@@ -247,13 +231,6 @@
 .surface:hover {
   transform: none;
   box-shadow: none;
-<<<<<<< HEAD
-  border-color: transparent;
-}
-
-.surface::before {
-  content: none;
-=======
   border-color: rgba(255, 255, 255, 0.04);
 }
 
@@ -264,7 +241,6 @@
   background: var(--panel-glow);
   opacity: 0.35;
   pointer-events: none;
->>>>>>> 45d0c793
 }
 
 .surface > * {
@@ -688,42 +664,6 @@
   align-items: center;
 }
 
-<<<<<<< HEAD
-.registry-upload-button {
-  display: inline-flex;
-  align-items: center;
-  justify-content: center;
-  gap: 8px;
-  padding: 10px 18px;
-  border-radius: 12px;
-  border: 1px solid rgba(255, 255, 255, 0.12);
-  background: rgba(255, 255, 255, 0.04);
-  color: #ffe6d5;
-  font-weight: 600;
-  letter-spacing: 0.04em;
-  font-size: 0.85rem;
-  cursor: pointer;
-  transition: background 0.2s ease, border-color 0.2s ease;
-}
-
-.registry-upload-button:hover {
-  background: rgba(255, 255, 255, 0.08);
-  border-color: rgba(255, 255, 255, 0.2);
-}
-
-.registry-upload-input {
-  position: absolute;
-  width: 1px;
-  height: 1px;
-  padding: 0;
-  margin: -1px;
-  overflow: hidden;
-  clip: rect(0, 0, 0, 0);
-  border: 0;
-}
-
-=======
->>>>>>> 45d0c793
 .registry-upload-summary {
   display: flex;
   flex-wrap: wrap;
@@ -805,15 +745,9 @@
 
 .registry-preview-item {
   padding: 12px 14px;
-<<<<<<< HEAD
-  border-radius: 0;
-  border: none;
-  background: transparent;
-=======
   border-radius: 12px;
   border: 1px dashed rgba(255, 255, 255, 0.06);
   background: rgba(255, 255, 255, 0.015);
->>>>>>> 45d0c793
   font-family: 'Space Grotesk', 'Inter', sans-serif;
   letter-spacing: 0.04em;
   font-size: 0.95rem;
@@ -863,17 +797,10 @@
 
 .friends-result-card {
   position: relative;
-<<<<<<< HEAD
-  border: none;
-  border-radius: 0;
-  background: transparent;
-  padding: 18px 0;
-=======
   border: 1px solid rgba(255, 255, 255, 0.04);
   border-radius: 24px;
   background: rgba(12, 15, 26, 0.6);
   padding: 24px;
->>>>>>> 45d0c793
   display: flex;
   flex-direction: column;
   gap: 18px;
@@ -942,17 +869,10 @@
 }
 
 .friends-list-wrapper {
-<<<<<<< HEAD
-  border-radius: 0;
-  border: none;
-  background: transparent;
-  padding: 12px 0 0;
-=======
   border-radius: 18px;
   border: 1px solid rgba(255, 255, 255, 0.04);
   background: rgba(9, 11, 20, 0.45);
   padding: 18px;
->>>>>>> 45d0c793
   max-height: 260px;
   overflow-y: auto;
   box-shadow: none;
@@ -979,17 +899,10 @@
   justify-content: space-between;
   align-items: center;
   gap: 16px;
-<<<<<<< HEAD
-  padding: 18px 0 0;
-  border-radius: 0;
-  border-top: 1px solid rgba(255, 255, 255, 0.06);
-  background: transparent;
-=======
   padding: 18px 20px;
   border-radius: 20px;
   border: 1px solid rgba(255, 255, 255, 0.04);
   background: rgba(255, 255, 255, 0.02);
->>>>>>> 45d0c793
   margin-top: 4px;
   flex-wrap: wrap;
 }
@@ -1021,38 +934,22 @@
 }
 
 .friends-stat-card {
-<<<<<<< HEAD
-  border-radius: 0;
-  border: none;
-  background: transparent;
-  padding: 8px 0;
-=======
   border-radius: 16px;
   border: 1px solid rgba(255, 255, 255, 0.04);
   background: rgba(255, 255, 255, 0.02);
   padding: 14px 16px;
->>>>>>> 45d0c793
   display: flex;
   flex-direction: column;
   gap: 6px;
 }
 
 .friends-stat-card-total {
-<<<<<<< HEAD
-  background: transparent;
-}
-
-.friends-stat-card-highlight {
-  background: transparent;
-  border-color: transparent;
-=======
   background: rgba(255, 255, 255, 0.025);
 }
 
 .friends-stat-card-highlight {
   background: rgba(255, 138, 61, 0.08);
   border-color: rgba(255, 183, 77, 0.2);
->>>>>>> 45d0c793
   box-shadow: none;
 }
 
@@ -1115,17 +1012,10 @@
 }
 
 .processed-item {
-<<<<<<< HEAD
-  padding: 14px 0;
-  border-radius: 0;
-  border: none;
-  background: transparent;
-=======
   padding: 16px 18px;
   border-radius: 18px;
   border: 1px solid rgba(255, 255, 255, 0.04);
   background: rgba(9, 11, 20, 0.5);
->>>>>>> 45d0c793
   display: flex;
   flex-direction: column;
   gap: 14px;
@@ -1279,15 +1169,9 @@
 
 .metric-tile {
   background: transparent;
-<<<<<<< HEAD
-  border-radius: 0;
-  padding: 10px 0;
-  border: none;
-=======
   border-radius: 14px;
   padding: 14px 16px;
   border: 1px dashed rgba(255, 255, 255, 0.06);
->>>>>>> 45d0c793
   display: flex;
   flex-direction: column;
   gap: 8px;
@@ -1313,17 +1197,10 @@
   display: flex;
   flex-direction: column;
   gap: 12px;
-<<<<<<< HEAD
-  padding: 16px 0 0;
-  border-radius: 0;
-  border-top: 1px solid rgba(255, 255, 255, 0.06);
-  background: transparent;
-=======
   padding: 16px 18px;
   border-radius: 18px;
   border: 1px solid rgba(255, 255, 255, 0.04);
   background: rgba(255, 255, 255, 0.02);
->>>>>>> 45d0c793
 }
 
 .metric-filter-label {
@@ -1451,15 +1328,9 @@
 }
 
 .log-stream {
-<<<<<<< HEAD
-  background: transparent;
-  border-radius: 0;
-  padding: 16px 0 0;
-=======
   background: rgba(9, 11, 20, 0.5);
   border-radius: 24px;
   padding: 22px;
->>>>>>> 45d0c793
   max-height: 420px;
   overflow-y: auto;
   display: flex;
@@ -1585,16 +1456,9 @@
   gap: 6px;
   padding: 12px 18px;
   min-width: 180px;
-<<<<<<< HEAD
-  border-radius: 0;
-  border: none;
-  background: transparent;
-  border-bottom: 1px solid transparent;
-=======
   border-radius: 16px;
   border: 1px dashed rgba(255, 255, 255, 0.06);
   background: rgba(10, 12, 20, 0.4);
->>>>>>> 45d0c793
   color: var(--text-primary);
   text-align: left;
   transition: color 0.2s ease, transform 0.2s ease;
@@ -1602,22 +1466,12 @@
 
 .history-tab:hover:not(:disabled) {
   transform: translateY(-2px);
-<<<<<<< HEAD
-  color: #fff;
-}
-
-.history-tab-active {
-  border-color: transparent;
-  background: transparent;
-  border-bottom: 2px solid rgba(255, 138, 61, 0.7);
-=======
   background: rgba(255, 138, 61, 0.08);
 }
 
 .history-tab-active {
   border-color: rgba(255, 138, 61, 0.3);
   background: rgba(255, 138, 61, 0.12);
->>>>>>> 45d0c793
   box-shadow: none;
 }
 
