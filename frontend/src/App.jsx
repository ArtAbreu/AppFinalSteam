import React, { useState, useRef, useEffect, useCallback } from 'react';
import './App.css';

function App() {
  const [steamIds, setSteamIds] = useState('');
  const [logs, setLogs] = useState([]);
  const [isProcessing, setIsProcessing] = useState(false);
  const [jobResult, setJobResult] = useState(null);
  const [errorMessage, setErrorMessage] = useState(null);
  const [statusBanner, setStatusBanner] = useState(null);
  const [processedProfiles, setProcessedProfiles] = useState([]);
<<<<<<< HEAD
=======
codex/add-orange-details-to-site-design-dnvems
>>>>>>> 819902db
  const [currentJobId, setCurrentJobId] = useState(null);
  const [isPaused, setIsPaused] = useState(false);
  const [reportHistory, setReportHistory] = useState(() => {
    if (typeof window === 'undefined') {
      return [];
    }
    try {
      const stored = window.localStorage.getItem('aci-history');
      if (stored) {
        const parsed = JSON.parse(stored);
        if (Array.isArray(parsed)) {
          return parsed;
        }
      }
    } catch (error) {
      console.warn('Não foi possível carregar o histórico salvo localmente.', error);
    }
    return [];
  });
  const [activeHistoryId, setActiveHistoryId] = useState(null);
  const [webhookUrl, setWebhookUrl] = useState(() => {
    if (typeof window === 'undefined') {
      return '';
    }
    return window.localStorage.getItem('aci-webhook-url') || '';
  });

  useEffect(() => {
    if (reportHistory.length === 0) {
      setActiveHistoryId(null);
      return;
    }
    if (!activeHistoryId || !reportHistory.some((entry) => entry.id === activeHistoryId)) {
      setActiveHistoryId(reportHistory[0].id);
    }
  }, [reportHistory, activeHistoryId]);
<<<<<<< HEAD
=======
 master
>>>>>>> 819902db

  const [isAuthenticated, setIsAuthenticated] = useState(() => {
    if (typeof window === 'undefined') {
      return false;
    }
    return window.localStorage.getItem('aci-auth') === 'true';
  });
  const [passwordInput, setPasswordInput] = useState('');
  const [authError, setAuthError] = useState(null);

  const logContainerRef = useRef(null);
  const eventSourceRef = useRef(null);
  const finishedRef = useRef(false);
  const pendingIdsRef = useRef([]);

  useEffect(() => {
    if (logContainerRef.current) {
      logContainerRef.current.scrollTop = logContainerRef.current.scrollHeight;
    }
  }, [logs]);

  useEffect(() => () => {
    if (eventSourceRef.current) {
      eventSourceRef.current.close();
    }
  }, []);

  useEffect(() => {
    if (typeof window === 'undefined') {
      return;
    }
    try {
      const serialized = JSON.stringify(reportHistory.slice(0, 10));
      window.localStorage.setItem('aci-history', serialized);
    } catch (error) {
      console.warn('Não foi possível persistir o histórico local.', error);
    }
  }, [reportHistory]);

  useEffect(() => {
    if (typeof window === 'undefined') {
      return;
    }
    const trimmed = webhookUrl.trim();
    if (trimmed) {
      window.localStorage.setItem('aci-webhook-url', trimmed);
    } else {
      window.localStorage.removeItem('aci-webhook-url');
    }
  }, [webhookUrl]);

  const closeEventSource = useCallback(() => {
    if (eventSourceRef.current) {
      eventSourceRef.current.close();
      eventSourceRef.current = null;
    }
    finishedRef.current = true;
  }, []);

  const resetInterface = useCallback(() => {
    closeEventSource();
    setSteamIds('');
    setLogs([]);
    setJobResult(null);
    setErrorMessage(null);
    setStatusBanner(null);
    setIsProcessing(false);
    setProcessedProfiles([]);
<<<<<<< HEAD
    setCurrentJobId(null);
    setIsPaused(false);
=======
 codex/add-orange-details-to-site-design-dnvems
    setCurrentJobId(null);
    setIsPaused(false);
 master
>>>>>>> 819902db
    pendingIdsRef.current = [];
  }, [closeEventSource]);

  useEffect(() => {
    if (typeof window === 'undefined') {
      return;
    }
    if (isAuthenticated) {
      window.localStorage.setItem('aci-auth', 'true');
    } else {
      window.localStorage.removeItem('aci-auth');
      resetInterface();
    }
  }, [isAuthenticated, resetInterface]);

  const handleAuthenticate = useCallback((event) => {
    event.preventDefault();
    if (passwordInput.trim() === 'Artzin017') {
      setIsAuthenticated(true);
      setPasswordInput('');
      setAuthError(null);
      return;
    }
    setAuthError('Senha incorreta. Tente novamente.');
  }, [passwordInput]);

<<<<<<< HEAD
=======
 codex/add-orange-details-to-site-design-dnvems
>>>>>>> 819902db
  const registerHistoryEntry = useCallback((entry) => {
    const generatedAt = entry.generatedAt || new Date().toISOString();
    const baseId = entry.jobId || 'manual';
    const entryId = `${baseId}-${generatedAt}`;
    const payload = { ...entry, generatedAt, id: entryId };

    setReportHistory((previous) => {
      const filtered = previous.filter((item) => item.id !== entryId);
      const next = [payload, ...filtered];
      return next.slice(0, 10);
    });
    setActiveHistoryId(entryId);
  }, []);

<<<<<<< HEAD
=======
master
>>>>>>> 819902db
  const subscribeToJob = useCallback((jobId) => {
    if (eventSourceRef.current) {
      eventSourceRef.current.close();
    }

    finishedRef.current = false;
    const eventSource = new EventSource(`/process/${jobId}/stream`);
    eventSourceRef.current = eventSource;
    setCurrentJobId(jobId);
    setIsPaused(false);

    eventSource.addEventListener('log', (event) => {
      try {
        const entry = JSON.parse(event.data);
        setLogs((previous) => [...previous, entry]);
      } catch (error) {
        console.warn('Não foi possível interpretar uma entrada de log SSE.', error);
      }
    });

    eventSource.addEventListener('profile-processed', (event) => {
      try {
        const payload = JSON.parse(event.data);
        setProcessedProfiles((previous) => {
          const existingIndex = previous.findIndex((item) => item.id === payload.id);
          if (existingIndex >= 0) {
            const clone = [...previous];
            clone[existingIndex] = { ...clone[existingIndex], ...payload };
            return clone;
          }
          return [...previous, payload];
        });

        pendingIdsRef.current = pendingIdsRef.current.filter((id) => id !== payload.id);
        setSteamIds(pendingIdsRef.current.join('\n'));
      } catch (error) {
        console.warn('Não foi possível interpretar a notificação de perfil processado.', error);
      }
    });

<<<<<<< HEAD
=======
codex/add-orange-details-to-site-design-dnvems
>>>>>>> 819902db
    eventSource.addEventListener('job-paused', () => {
      setIsPaused(true);
      setStatusBanner({ type: 'info', message: 'Processamento pausado. Gere um relatório parcial ou retome quando desejar.' });
    });

    eventSource.addEventListener('job-resumed', () => {
      setIsPaused(false);
      setStatusBanner({ type: 'success', message: 'Processamento retomado com sucesso.' });
    });

<<<<<<< HEAD
=======
 master
>>>>>>> 819902db
    eventSource.addEventListener('complete', (event) => {
      finishedRef.current = true;
      try {
        const payload = JSON.parse(event.data);
        const enriched = { ...payload, jobId, partial: false };
        setJobResult(enriched);
        registerHistoryEntry({ ...enriched, partial: false });
        setErrorMessage(null);
      } catch (error) {
        setErrorMessage('Processamento concluído, mas não foi possível ler o relatório.');
      }
      setIsProcessing(false);
<<<<<<< HEAD
      setIsPaused(false);
      setCurrentJobId(null);
=======
codex/add-orange-details-to-site-design-dnvems
      setIsPaused(false);
      setCurrentJobId(null);
master
>>>>>>> 819902db
      pendingIdsRef.current = [];
      eventSource.close();
      eventSourceRef.current = null;
    });

    eventSource.addEventListener('job-error', (event) => {
      finishedRef.current = true;
      try {
        const payload = JSON.parse(event.data);
        setErrorMessage(payload.error || 'Falha ao processar as IDs informadas.');
      } catch (error) {
        setErrorMessage('Erro durante o processamento das IDs.');
      }
      setIsProcessing(false);
<<<<<<< HEAD
      setIsPaused(false);
      setCurrentJobId(null);
=======
 codex/add-orange-details-to-site-design-dnvems
      setIsPaused(false);
      setCurrentJobId(null);
 master
>>>>>>> 819902db
      pendingIdsRef.current = [];
      eventSource.close();
      eventSourceRef.current = null;
    });

    eventSource.addEventListener('end', () => {
      finishedRef.current = true;
    });

    eventSource.onerror = async () => {
      if (finishedRef.current) {
        return;
      }
      eventSource.close();
      eventSourceRef.current = null;

      try {
        const fallbackResponse = await fetch(`/process/${jobId}/result`);
        if (fallbackResponse.ok) {
          const payload = await fallbackResponse.json();
          if (payload.logs) {
            setLogs(payload.logs);
          }
          if (payload.reportHtml) {
            setJobResult(payload);
            setErrorMessage(null);
          } else if (payload.error) {
            setErrorMessage(payload.error);
          }
        } else if (fallbackResponse.status !== 202) {
          const payload = await fallbackResponse.json().catch(() => ({}));
          setErrorMessage(payload.error || 'Conexão com o servidor perdida durante o processamento.');
        }
      } catch (error) {
        setErrorMessage('Não foi possível restabelecer a conexão com o servidor.');
      } finally {
        setIsProcessing(false);
        setIsPaused(false);
        setCurrentJobId(null);
        finishedRef.current = true;
      }
    };
  }, [registerHistoryEntry]);

  const handleSubmit = useCallback(async (event) => {
    event.preventDefault();

    if (!steamIds.trim()) {
      setErrorMessage('Informe ao menos uma Steam ID (64 bits).');
      return;
    }

    const sanitizedList = Array.from(new Set(steamIds
      .split(/\s+/)
      .map((value) => value.trim())
      .filter(Boolean)));

    if (!sanitizedList.length) {
      setErrorMessage('Informe ao menos uma Steam ID (64 bits).');
      return;
    }

    pendingIdsRef.current = sanitizedList;
    setProcessedProfiles([]);

    const payloadIds = sanitizedList.join('\n');
    setSteamIds(payloadIds);

    setLogs([]);
    setJobResult(null);
    setErrorMessage(null);
    setStatusBanner(null);
    setIsProcessing(true);
    setIsPaused(false);
    setCurrentJobId(null);

    try {
      const params = new URLSearchParams();
      params.set('steam_ids', payloadIds);
      const trimmedWebhook = webhookUrl.trim();
      if (trimmedWebhook) {
        params.set('webhook_url', trimmedWebhook);
      }

      const response = await fetch('/process', {
        method: 'POST',
        headers: {
          'Content-Type': 'application/x-www-form-urlencoded',
        },
<<<<<<< HEAD
        body: params.toString(),
=======
 codex/add-orange-details-to-site-design-dnvems
        body: params.toString(),

        body: `steam_ids=${encodeURIComponent(payloadIds)}`,
 master
>>>>>>> 819902db
      });

      const data = await response.json().catch(() => ({}));

      if (!response.ok) {
        setErrorMessage(data.error || 'Não foi possível iniciar o processamento.');
        setIsProcessing(false);
        return;
      }

      if (!data.jobId) {
        setErrorMessage('Resposta inválida do servidor.');
        setIsProcessing(false);
        return;
      }

      setLogs([{ message: '[CLIENT] Aguardando streaming de logs do servidor...', type: 'info', id: null }]);
      subscribeToJob(data.jobId);
    } catch (error) {
      setErrorMessage('Erro de rede ao iniciar o processamento.');
      setIsProcessing(false);
    }
  }, [steamIds, webhookUrl, subscribeToJob]);

  const handleDownloadReport = useCallback(() => {
    if (!jobResult?.reportHtml) {
      return;
    }
    const blob = new Blob([jobResult.reportHtml], { type: 'text/html' });
    const url = URL.createObjectURL(blob);
    const link = document.createElement('a');
    link.href = url;
    link.download = `relatorio_artcases_execucao_${new Date().toISOString().slice(0, 10)}.html`;
    document.body.appendChild(link);
    link.click();
    document.body.removeChild(link);
    URL.revokeObjectURL(url);
  }, [jobResult]);

  const handleDownloadHistory = useCallback(async () => {
    setStatusBanner(null);
    try {
      const response = await fetch('/download-history');
      if (!response.ok) {
        const message = await response.text();
        throw new Error(message || 'Nenhum relatório disponível nas últimas 24 horas.');
      }
      const blob = await response.blob();
      const url = URL.createObjectURL(blob);
      const link = document.createElement('a');
      link.href = url;
      link.download = `relatorio_historico_24h_${new Date().toISOString().slice(0, 10)}.html`;
      document.body.appendChild(link);
      link.click();
      document.body.removeChild(link);
      URL.revokeObjectURL(url);
      setStatusBanner({ type: 'success', message: 'Download do histórico iniciado com sucesso.' });
    } catch (error) {
      setStatusBanner({ type: 'error', message: error.message || 'Falha ao baixar o histórico de 24h.' });
    }
  }, []);

  const handlePauseJob = useCallback(async () => {
    if (!currentJobId) {
      return;
    }
    setStatusBanner(null);
    try {
      const response = await fetch(`/process/${currentJobId}/pause`, { method: 'POST' });
      if (!response.ok) {
        const payload = await response.json().catch(() => ({}));
        throw new Error(payload.error || 'Não foi possível pausar o processamento.');
      }
      setIsPaused(true);
      setStatusBanner({ type: 'info', message: 'Processamento pausado com sucesso.' });
    } catch (error) {
      setStatusBanner({ type: 'error', message: error.message || 'Falha ao pausar o processamento.' });
    }
  }, [currentJobId]);

  const handleResumeJob = useCallback(async () => {
    if (!currentJobId) {
      return;
    }
    setStatusBanner(null);
    try {
      const response = await fetch(`/process/${currentJobId}/resume`, { method: 'POST' });
      if (!response.ok) {
        const payload = await response.json().catch(() => ({}));
        throw new Error(payload.error || 'Não foi possível retomar o processamento.');
      }
      setIsPaused(false);
      setStatusBanner({ type: 'success', message: 'Processamento retomado.' });
    } catch (error) {
      setStatusBanner({ type: 'error', message: error.message || 'Falha ao retomar o processamento.' });
    }
  }, [currentJobId]);

  const handleGeneratePartialReport = useCallback(async () => {
    if (!currentJobId) {
      return;
    }
    setStatusBanner(null);
    try {
      const response = await fetch(`/process/${currentJobId}/partial-report`);
      const data = await response.json().catch(() => ({}));
      if (!response.ok) {
        throw new Error(data.error || 'Não foi possível gerar o relatório parcial.');
      }
      const enriched = { ...data, jobId: currentJobId };
      setJobResult(enriched);
      registerHistoryEntry(enriched);
      setStatusBanner({ type: 'success', message: 'Prévia HTML gerada e adicionada ao histórico.' });
    } catch (error) {
      setStatusBanner({ type: 'error', message: error.message || 'Falha ao gerar o relatório parcial.' });
    }
  }, [currentJobId, registerHistoryEntry]);

  const handleClearHistory = useCallback(() => {
    setReportHistory([]);
    setActiveHistoryId(null);
    setStatusBanner({ type: 'info', message: 'Histórico local apagado.' });
  }, []);

  const handleSelectHistory = useCallback((entryId) => {
    setActiveHistoryId(entryId);
  }, []);

  const formatHistoryTimestamp = useCallback((value) => {
    if (!value) {
      return 'Sem data';
    }
    try {
      return new Date(value).toLocaleString('pt-BR');
    } catch (error) {
      return value;
    }
  }, []);

  const isJobActive = isProcessing || isPaused;
  const statusLabel = isJobActive
    ? isPaused
      ? 'Pausado'
      : 'Processando…'
    : jobResult
      ? 'Execução concluída'
      : 'Aguardando IDs';
  const statusTone = isJobActive ? (isPaused ? 'paused' : 'processing') : jobResult ? 'success' : 'idle';
  const activeHistoryEntry = reportHistory.find((entry) => entry.id === activeHistoryId) || null;

  const formatProcessedStatus = useCallback((profile) => {
    switch (profile.status) {
      case 'success':
        return 'Inventário avaliado';
      case 'vac_banned':
        return 'VAC ban bloqueado';
      case 'montuga_error':
        return 'Falha Montuga';
      case 'steam_error':
        return 'Falha Steam';
      default:
        return 'Processado';
    }
  }, []);

  if (!isAuthenticated) {
    return (
      <div className="auth-gate">
        <form className="auth-card" onSubmit={handleAuthenticate}>
          <h1>Art Cases — Acesso Restrito</h1>
          <p>Digite a senha de acesso para continuar.</p>
          <label htmlFor="auth-password">Senha</label>
          <input
            id="auth-password"
            type="password"
            value={passwordInput}
            onChange={(event) => {
              setPasswordInput(event.target.value);
              setAuthError(null);
            }}
            placeholder="Digite a senha de acesso"
            autoFocus
          />
          {authError && <span className="auth-error">{authError}</span>}
          <button type="submit">Entrar</button>
        </form>
      </div>
    );
  }
<<<<<<< HEAD
=======

  const formatProcessedStatus = useCallback((profile) => {
    switch (profile.status) {
      case 'success':
        return 'Inventário avaliado';
      case 'vac_banned':
        return 'VAC ban bloqueado';
      case 'montuga_error':
        return 'Falha Montuga';
      case 'steam_error':
        return 'Falha Steam';
      default:
        return 'Processado';
    }
  }, []);

  if (!isAuthenticated) {
    return (
      <div className="auth-gate">
        <form className="auth-card" onSubmit={handleAuthenticate}>
          <h1>Art Cases — Acesso Restrito</h1>
          <p>Digite a senha de acesso para continuar.</p>
          <label htmlFor="auth-password">Senha</label>
          <input
            id="auth-password"
            type="password"
            value={passwordInput}
            onChange={(event) => {
              setPasswordInput(event.target.value);
              setAuthError(null);
            }}
            placeholder="Digite a senha Artzin017"
            autoFocus
          />
          {authError && <span className="auth-error">{authError}</span>}
          <button type="submit">Entrar</button>
        </form>
      </div>
    );
  }
>>>>>>> 819902db

  return (
    <div className="app-shell">
      <header className="hero">
        <div className="hero-content">
          <h1>Art Cases Intelligence</h1>
          <p>Monitoramento profissional de inventários da Steam com bloqueio automático de VAC ban e avaliação instantânea via Montuga API.</p>
          <ul className="hero-highlights">
            <li>Filtragem em tempo real de contas com VAC ban antes de qualquer consulta.</li>
            <li>Logs transmitidos ao vivo diretamente do backend.</li>
            <li>Relatórios premium prontos para download em HTML.</li>
          </ul>
        </div>
      </header>

      <main className="workspace">
        <section className="control-column">
          <div className="surface form-card">
            <div className="card-header">
              <h2>Análise instantânea</h2>
              <p>Informe as Steam IDs (64 bits), uma por linha, e acompanhe o processamento em tempo real.</p>
            </div>

            {errorMessage && (
              <div className="alert alert-error">{errorMessage}</div>
            )}

            {statusBanner && (
              <div className={`alert alert-${statusBanner.type}`}>{statusBanner.message}</div>
            )}

            <form onSubmit={handleSubmit} className="control-form">
              <label className="field-label" htmlFor="steam-ids">Steam IDs</label>
              <textarea
                id="steam-ids"
                placeholder="Cole uma Steam ID (64 bits) por linha. Ex: 76561198000000000"
                value={steamIds}
                onChange={(event) => setSteamIds(event.target.value)}
                rows={10}
                disabled={isJobActive}
<<<<<<< HEAD
              />

              <label className="field-label" htmlFor="webhook-url">Webhook opcional</label>
              <input
                id="webhook-url"
                type="url"
                placeholder="https://seu-endpoint.com/webhook"
                value={webhookUrl}
                onChange={(event) => setWebhookUrl(event.target.value)}
                disabled={isJobActive}
=======
>>>>>>> 819902db
              />
              <p className="field-hint">Informe um endpoint HTTP para receber notificações quando o processamento iniciar, pausar, retomar ou concluir.</p>

              <label className="field-label" htmlFor="webhook-url">Webhook opcional</label>
              <input
                id="webhook-url"
                type="url"
                placeholder="https://seu-endpoint.com/webhook"
                value={webhookUrl}
                onChange={(event) => setWebhookUrl(event.target.value)}
                disabled={isJobActive}
              />
              <p className="field-hint">Informe um endpoint HTTP para receber notificações quando o processamento iniciar, pausar, retomar ou concluir.</p>

              <div className="button-row">
                <button type="submit" className="primary-btn" disabled={isJobActive || !steamIds.trim()}>
                  Iniciar análise
                </button>
                <button type="button" className="ghost-btn" onClick={resetInterface} disabled={isJobActive}>
                  Limpar interface
                </button>
              </div>

              {isJobActive && (
                <div className="button-row secondary-controls">
                  <button
                    type="button"
                    className="secondary-btn"
                    onClick={isPaused ? handleResumeJob : handlePauseJob}
                    disabled={!currentJobId}
                  >
                    {isPaused ? 'Retomar análise' : 'Pausar análise'}
                  </button>
                  <button
                    type="button"
                    className="ghost-btn"
                    onClick={handleGeneratePartialReport}
                    disabled={!isPaused || !currentJobId}
                  >
                    Gerar relatório parcial
                  </button>
                </div>
              )}

              <button type="button" className="secondary-btn" onClick={handleDownloadHistory} disabled={isProcessing && !isPaused}>
                Download histórico (24h)
              </button>
            </form>

            <p className="helper-text">Cada requisição verifica o status de VAC ban diretamente na Steam antes de qualquer consulta à Montuga API.</p>
          </div>

          {processedProfiles.length > 0 && (
            <div className="surface processed-card">
              <div className="card-header compact">
                <h2>Perfis processados</h2>
                <p>IDs concluídas são removidas automaticamente do campo de entrada.</p>
              </div>
              <ul className="processed-list">
                {processedProfiles.map((profile) => (
                  <li key={profile.id} className={`processed-item processed-${profile.status}`}>
                    <div className="processed-meta">
                      <span className="processed-name">{profile.name || 'Perfil Steam'}</span>
                      <span className="processed-id">{profile.id}</span>
                    </div>
                    <div className="processed-status-row">
                      <span className="processed-status-label">{formatProcessedStatus(profile)}</span>
                      {profile.status === 'success' && (
                        <span className="processed-value">
                          R$ {Number(profile.totalValueBRL || 0).toFixed(2).replace('.', ',')}
                        </span>
                      )}
                    </div>
                  </li>
                ))}
              </ul>
            </div>
          )}

          {jobResult && (
            <div className="surface metrics-card">
              <div className="card-header compact">
                <h2>{jobResult.partial ? 'Prévia do processamento' : 'Resumo da execução'}</h2>
                <p>
                  {jobResult.partial
                    ? 'Dados parciais disponíveis enquanto a análise está pausada.'
                    : 'Dados consolidados da última análise concluída.'}
                </p>
              </div>
              <div className="summary-grid">
                <div className="metric-tile">
                  <span className="metric-label">Inventários avaliados</span>
                  <strong className="metric-value">{jobResult.successCount ?? 0}</strong>
                </div>
                <div className="metric-tile">
                  <span className="metric-label">IDs recebidas</span>
                  <strong className="metric-value">{jobResult.totals?.requested ?? 0}</strong>
                </div>
                <div className="metric-tile">
                  <span className="metric-label">Perfis limpos</span>
                  <strong className="metric-value">{jobResult.totals?.clean ?? 0}</strong>
                </div>
                <div className="metric-tile">
                  <span className="metric-label">VAC ban bloqueados</span>
                  <strong className="metric-value">{jobResult.totals?.vacBanned ?? 0}</strong>
                </div>
                <div className="metric-tile">
                  <span className="metric-label">Falhas Steam</span>
                  <strong className="metric-value">{jobResult.totals?.steamErrors ?? 0}</strong>
                </div>
                <div className="metric-tile">
                  <span className="metric-label">Falhas Montuga</span>
                  <strong className="metric-value">{jobResult.totals?.montugaErrors ?? 0}</strong>
                </div>
              </div>
            </div>
          )}
        </section>

        <section className="output-column">
          <div className="surface log-card">
            <div className="card-header log-header">
              <div>
                <h2>Log em tempo real</h2>
                <p className="card-subtitle">Eventos transmitidos diretamente pelo backend via SSE.</p>
              </div>
              <span className={`status-indicator status-${statusTone}`}>
                <span className="status-pulse" />
                {statusLabel}
              </span>
            </div>

            <div className="log-stream" ref={logContainerRef}>
              {logs.length === 0 ? (
                <div className="log-empty">
                  <p>Os eventos da análise aparecerão aqui em tempo real.</p>
                </div>
              ) : (
                logs.map((log, index) => {
                  const separatorIndex = log.message.indexOf(']');
                  const prefix = separatorIndex >= 0 ? `${log.message.substring(0, separatorIndex + 1)} ` : '';
                  const message = separatorIndex >= 0 ? log.message.substring(separatorIndex + 1).trim() : log.message;

                  return (
                    <div key={`${index}-${log.timestamp ?? index}`} className={`log-entry log-${log.type || 'info'}`}>
                      <span className="log-prefix">{prefix}</span>
                      <span className="log-message">{message}</span>
                    </div>
                  );
                })
              )}
            </div>
          </div>

          {jobResult?.reportHtml && (
            <div className="surface report-card">
              <div className="card-header report-header">
                <div>
                  <h2>{jobResult.partial ? 'Relatório parcial' : 'Relatório detalhado'}</h2>
                  <p className="card-subtitle">
                    {jobResult.partial
                      ? 'Prévia em HTML da execução pausada para consulta imediata.'
                      : 'Visualize o relatório renderizado diretamente dentro do painel.'}
                  </p>
                </div>
                <button type="button" className="secondary-btn" onClick={handleDownloadReport}>
                  Baixar HTML
                </button>
              </div>
              <div className="report-frame">
                <iframe
                  title="Relatório de inventário"
                  srcDoc={jobResult.reportHtml}
                  sandbox="allow-same-origin allow-scripts"
                />
              </div>
            </div>
          )}

          {reportHistory.length > 0 && (
            <div className="surface history-card">
              <div className="card-header history-header">
                <div>
                  <h2>Relatórios salvos</h2>
                  <p className="card-subtitle">Cada geração concluída fica disponível para consulta rápida.</p>
                </div>
                <button type="button" className="ghost-btn ghost-compact" onClick={handleClearHistory}>
                  Limpar histórico
                </button>
              </div>
              <div className="history-tabs">
                {reportHistory.map((entry) => (
                  <button
                    key={entry.id}
                    type="button"
                    className={`history-tab ${activeHistoryId === entry.id ? 'history-tab-active' : ''}`}
                    onClick={() => handleSelectHistory(entry.id)}
                  >
                    <span className="history-tab-label">{entry.partial ? 'Prévia' : 'Final'}</span>
                    <strong className="history-tab-date">{formatHistoryTimestamp(entry.generatedAt)}</strong>
                  </button>
                ))}
              </div>
              {activeHistoryEntry ? (
                <div className="history-preview">
                  <div className="history-summary">
                    <span className={`history-badge ${activeHistoryEntry.partial ? 'history-badge-partial' : 'history-badge-final'}`}>
                      {activeHistoryEntry.partial ? 'Prévia' : 'Final'}
                    </span>
                    <div className="history-metrics">
                      <span>
                        IDs processadas: {activeHistoryEntry.totals?.processed ?? activeHistoryEntry.totals?.requested ?? 0}
                      </span>
                      <span>Inventários avaliados: {activeHistoryEntry.successCount ?? 0}</span>
                    </div>
                  </div>
                  <div className="history-frame">
                    <iframe
                      title={`Relatório salvo ${formatHistoryTimestamp(activeHistoryEntry.generatedAt)}`}
                      srcDoc={activeHistoryEntry.reportHtml}
                      sandbox="allow-same-origin allow-scripts"
                    />
                  </div>
                </div>
              ) : (
                <div className="history-empty">Selecione um relatório para visualizar.</div>
              )}
            </div>
          )}
        </section>
      </main>

      <footer className="footer">
        <p>
          Infraestrutura pronta para ambientes em nuvem. Backend Node.js com SSE, frontend React responsivo e integrações oficiais Steam Web API &amp; Montuga API.
        </p>
      </footer>
    </div>
  );
}

export default App;<|MERGE_RESOLUTION|>--- conflicted
+++ resolved
@@ -9,10 +9,10 @@
   const [errorMessage, setErrorMessage] = useState(null);
   const [statusBanner, setStatusBanner] = useState(null);
   const [processedProfiles, setProcessedProfiles] = useState([]);
-<<<<<<< HEAD
-=======
+ codex/add-orange-details-to-site-design-9tmytw
+
 codex/add-orange-details-to-site-design-dnvems
->>>>>>> 819902db
+ master
   const [currentJobId, setCurrentJobId] = useState(null);
   const [isPaused, setIsPaused] = useState(false);
   const [reportHistory, setReportHistory] = useState(() => {
@@ -49,10 +49,10 @@
       setActiveHistoryId(reportHistory[0].id);
     }
   }, [reportHistory, activeHistoryId]);
-<<<<<<< HEAD
-=======
- master
->>>>>>> 819902db
+ codex/add-orange-details-to-site-design-9tmytw
+
+ master
+ master
 
   const [isAuthenticated, setIsAuthenticated] = useState(() => {
     if (typeof window === 'undefined') {
@@ -121,15 +121,15 @@
     setStatusBanner(null);
     setIsProcessing(false);
     setProcessedProfiles([]);
-<<<<<<< HEAD
+ codex/add-orange-details-to-site-design-9tmytw
     setCurrentJobId(null);
     setIsPaused(false);
-=======
+
  codex/add-orange-details-to-site-design-dnvems
     setCurrentJobId(null);
     setIsPaused(false);
  master
->>>>>>> 819902db
+ master
     pendingIdsRef.current = [];
   }, [closeEventSource]);
 
@@ -156,10 +156,10 @@
     setAuthError('Senha incorreta. Tente novamente.');
   }, [passwordInput]);
 
-<<<<<<< HEAD
-=======
+ codex/add-orange-details-to-site-design-9tmytw
+
  codex/add-orange-details-to-site-design-dnvems
->>>>>>> 819902db
+ master
   const registerHistoryEntry = useCallback((entry) => {
     const generatedAt = entry.generatedAt || new Date().toISOString();
     const baseId = entry.jobId || 'manual';
@@ -174,10 +174,10 @@
     setActiveHistoryId(entryId);
   }, []);
 
-<<<<<<< HEAD
-=======
+codex/add-orange-details-to-site-design-9tmytw
+
 master
->>>>>>> 819902db
+ master
   const subscribeToJob = useCallback((jobId) => {
     if (eventSourceRef.current) {
       eventSourceRef.current.close();
@@ -218,10 +218,10 @@
       }
     });
 
-<<<<<<< HEAD
-=======
+ codex/add-orange-details-to-site-design-9tmytw
+
 codex/add-orange-details-to-site-design-dnvems
->>>>>>> 819902db
+ master
     eventSource.addEventListener('job-paused', () => {
       setIsPaused(true);
       setStatusBanner({ type: 'info', message: 'Processamento pausado. Gere um relatório parcial ou retome quando desejar.' });
@@ -232,10 +232,10 @@
       setStatusBanner({ type: 'success', message: 'Processamento retomado com sucesso.' });
     });
 
-<<<<<<< HEAD
-=======
- master
->>>>>>> 819902db
+codex/add-orange-details-to-site-design-9tmytw
+
+ master
+master
     eventSource.addEventListener('complete', (event) => {
       finishedRef.current = true;
       try {
@@ -248,15 +248,15 @@
         setErrorMessage('Processamento concluído, mas não foi possível ler o relatório.');
       }
       setIsProcessing(false);
-<<<<<<< HEAD
+codex/add-orange-details-to-site-design-9tmytw
       setIsPaused(false);
       setCurrentJobId(null);
-=======
+
 codex/add-orange-details-to-site-design-dnvems
       setIsPaused(false);
       setCurrentJobId(null);
 master
->>>>>>> 819902db
+master
       pendingIdsRef.current = [];
       eventSource.close();
       eventSourceRef.current = null;
@@ -271,15 +271,15 @@
         setErrorMessage('Erro durante o processamento das IDs.');
       }
       setIsProcessing(false);
-<<<<<<< HEAD
+codex/add-orange-details-to-site-design-9tmytw
       setIsPaused(false);
       setCurrentJobId(null);
-=======
+
  codex/add-orange-details-to-site-design-dnvems
       setIsPaused(false);
       setCurrentJobId(null);
  master
->>>>>>> 819902db
+ master
       pendingIdsRef.current = [];
       eventSource.close();
       eventSourceRef.current = null;
@@ -369,15 +369,15 @@
         headers: {
           'Content-Type': 'application/x-www-form-urlencoded',
         },
-<<<<<<< HEAD
+ codex/add-orange-details-to-site-design-9tmytw
         body: params.toString(),
-=======
+
  codex/add-orange-details-to-site-design-dnvems
         body: params.toString(),
 
         body: `steam_ids=${encodeURIComponent(payloadIds)}`,
  master
->>>>>>> 819902db
+ master
       });
 
       const data = await response.json().catch(() => ({}));
@@ -567,8 +567,8 @@
       </div>
     );
   }
-<<<<<<< HEAD
-=======
+codex/add-orange-details-to-site-design-9tmytw
+
 
   const formatProcessedStatus = useCallback((profile) => {
     switch (profile.status) {
@@ -609,7 +609,7 @@
       </div>
     );
   }
->>>>>>> 819902db
+master
 
   return (
     <div className="app-shell">
@@ -650,7 +650,7 @@
                 onChange={(event) => setSteamIds(event.target.value)}
                 rows={10}
                 disabled={isJobActive}
-<<<<<<< HEAD
+ codex/add-orange-details-to-site-design-9tmytw
               />
 
               <label className="field-label" htmlFor="webhook-url">Webhook opcional</label>
@@ -661,8 +661,7 @@
                 value={webhookUrl}
                 onChange={(event) => setWebhookUrl(event.target.value)}
                 disabled={isJobActive}
-=======
->>>>>>> 819902db
+ master
               />
               <p className="field-hint">Informe um endpoint HTTP para receber notificações quando o processamento iniciar, pausar, retomar ou concluir.</p>
 
