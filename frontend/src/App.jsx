import React, { useState, useRef, useEffect, useCallback, useMemo } from 'react';
import './App.css';

const MAX_STEAM_IDS = 10000;
const PROCESSED_PREVIEW_LIMIT = 20;
const DEFAULT_JOB_LEVEL_THRESHOLD = '15';
const DEFAULT_JOB_LEVEL_COMPARATOR = 'lte';

function normalizeHistoryEntryPayload(entry) {
  if (!entry || typeof entry !== 'object') {
    return null;
  }

  const jobId = entry.jobId ? String(entry.jobId).trim() : 'desconhecido';
  let generatedAt = new Date().toISOString();
  if (entry.generatedAt) {
    const candidate = new Date(entry.generatedAt);
    if (!Number.isNaN(candidate.getTime())) {
      generatedAt = candidate.toISOString();
    }
  }

  const normalized = {
    ...entry,
    jobId,
    generatedAt,
    partial: Boolean(entry.partial),
    reportHtml: typeof entry.reportHtml === 'string' ? entry.reportHtml : '',
    reportPath:
      typeof entry.reportPath === 'string' && entry.reportPath.trim()
        ? entry.reportPath.trim().replace(/\\+/g, '/').replace(/^\/+/, '')
        : null,
  };

  normalized.successCount =
    typeof normalized.successCount === 'number' && Number.isFinite(normalized.successCount)
      ? normalized.successCount
      : null;
  normalized.id = entry.id || `${jobId}-${generatedAt}`;

  return normalized;
}

function sanitizeSteamId(value) {
  if (value === undefined || value === null) {
    return null;
  }
  const digits = String(value).trim().replace(/[^0-9]/g, '');
  if (!/^\d{17}$/.test(digits)) {
    return null;
  }
  return digits;
}

function extractUniqueSteamIds(value) {
  const unique = new Set();
  for (const chunk of String(value ?? '').split(/\s+/)) {
    const sanitized = sanitizeSteamId(chunk);
    if (sanitized) {
      unique.add(sanitized);
    }
  }
  return Array.from(unique);
}

function App() {
  const [steamIds, setSteamIds] = useState('');
  const [logs, setLogs] = useState([]);
  const [isProcessing, setIsProcessing] = useState(false);
  const [jobResult, setJobResult] = useState(null);
  const [errorMessage, setErrorMessage] = useState(null);
  const [statusBanner, setStatusBanner] = useState(null);
  const [processedProfiles, setProcessedProfiles] = useState([]);
  const [currentJobId, setCurrentJobId] = useState(null);
  const [isPaused, setIsPaused] = useState(false);
  const [isStoppingJob, setIsStoppingJob] = useState(false);
  const [reportHistory, setReportHistory] = useState(() => {
    if (typeof window === 'undefined') {
      return [];
    }
    try {
      const stored = window.localStorage.getItem('aci-history');
      if (stored) {
        const parsed = JSON.parse(stored);
        if (Array.isArray(parsed)) {
          return parsed
            .map((entry) => normalizeHistoryEntryPayload(entry))
            .filter((entry) => entry !== null);
        }
      }
    } catch (error) {
      console.warn('Não foi possível carregar o histórico salvo localmente.', error);
    }
    return [];
  });
  const [activeHistoryId, setActiveHistoryId] = useState(null);
  const [webhookUrl, setWebhookUrl] = useState(() => {
    if (typeof window === 'undefined') {
      return '';
    }
    return window.localStorage.getItem('aci-webhook-url') || '';
  });
  const [activeShareLink, setActiveShareLink] = useState(() => {
    if (typeof window === 'undefined') {
      return null;
    }
    const params = new URLSearchParams(window.location.search);
    const jobParam = params.get('job');
    if (jobParam) {
      return `${window.location.origin}${window.location.pathname}?job=${jobParam}`;
    }
    try {
      const storedLink = window.localStorage.getItem('aci-share-link');
      if (storedLink) {
        return storedLink;
      }
      const stored = window.localStorage.getItem('aci-active-job-id');
      if (stored) {
        return `${window.location.origin}${window.location.pathname}?job=${stored}`;
      }
    } catch (error) {
      console.warn('Não foi possível recuperar o link de acompanhamento salvo.', error);
    }
    return null;
  });
  const [jobLevelThreshold, setJobLevelThreshold] = useState(DEFAULT_JOB_LEVEL_THRESHOLD);
  const [jobLevelComparator, setJobLevelComparator] = useState(DEFAULT_JOB_LEVEL_COMPARATOR);
  const [jobRequireOnline, setJobRequireOnline] = useState(false);
  const [jobIncludeUnknownLevel, setJobIncludeUnknownLevel] = useState(false);
  const [activeJobFilters, setActiveJobFilters] = useState(() => ({
    levelComparator: DEFAULT_JOB_LEVEL_COMPARATOR,
    levelThreshold: Number(DEFAULT_JOB_LEVEL_THRESHOLD),
    requireOnline: false,
    includeUnknownLevel: false,
  }));
  const [activeTab, setActiveTab] = useState('analysis');
  const [friendsInput, setFriendsInput] = useState('');
  const [friendsResults, setFriendsResults] = useState([]);
  const [friendsError, setFriendsError] = useState(null);
  const [friendsStatus, setFriendsStatus] = useState(null);
  const [isFetchingFriends, setIsFetchingFriends] = useState(false);
<<<<<<< HEAD
=======
  const [friendsIncludeMissingData, setFriendsIncludeMissingData] = useState(true);
>>>>>>> 9d1f6b14
  const aggregatedFriendIds = useMemo(() => {
    const unique = new Set();
    for (const result of friendsResults) {
      if (result?.error || !Array.isArray(result?.friends)) {
        continue;
      }
      for (const friendId of result.friends) {
        const sanitized = sanitizeSteamId(friendId);
        if (sanitized) {
          unique.add(sanitized);
        }
      }
    }
    return Array.from(unique);
  }, [friendsResults]);
  const totalApprovedFriends = aggregatedFriendIds.length;
<<<<<<< HEAD
=======
  const hasFriendsResults = friendsResults.length > 0;
>>>>>>> 9d1f6b14
  const hydrationAttemptedRef = useRef(false);
  const sharedJobCandidateRef = useRef(null);
  const [isHydratingJob, setIsHydratingJob] = useState(false);
  const serverHistoryFetchedRef = useRef(false);
  const [processedRegistry, setProcessedRegistry] = useState(() => ({
    total: 0,
    ids: [],
    isLoading: false,
    error: null,
    lastUpdated: null,
  }));

  const parseBoolean = useCallback((value, fallback = false) => {
    if (value === undefined || value === null) {
      return fallback;
    }
    if (typeof value === 'boolean') {
      return value;
    }
    if (typeof value === 'number') {
      return value !== 0;
    }
    if (typeof value === 'string') {
      const normalized = value.trim().toLowerCase();
      if (['true', '1', 'yes', 'y', 'sim', 'on'].includes(normalized)) {
        return true;
      }
      if (['false', '0', 'no', 'n', 'não', 'nao', 'off'].includes(normalized)) {
        return false;
      }
    }
    return fallback;
  }, []);

  const normalizeJobFiltersPayload = useCallback((raw) => {
    const baseThreshold = Math.max(0, Math.min(500, Math.floor(Number(DEFAULT_JOB_LEVEL_THRESHOLD))));
    if (!raw || typeof raw !== 'object') {
      return {
        levelComparator: DEFAULT_JOB_LEVEL_COMPARATOR,
        levelThreshold: baseThreshold,
        requireOnline: false,
        includeUnknownLevel: false,
      };
    }

    const comparatorCandidate = raw.levelComparator ?? raw.level_comparator;
    const comparator = comparatorCandidate === 'gte' ? 'gte' : 'lte';
    const thresholdCandidate = Number(raw.levelThreshold ?? raw.level_threshold);
    const levelThreshold = Number.isFinite(thresholdCandidate)
      ? Math.max(0, Math.min(500, Math.floor(thresholdCandidate)))
      : baseThreshold;
    const requireOnline = parseBoolean(raw.requireOnline ?? raw.require_online, false);
    const includeUnknownLevel = parseBoolean(raw.includeUnknownLevel ?? raw.include_unknown_level, false);

    return { levelComparator: comparator, levelThreshold, requireOnline, includeUnknownLevel };
  }, [parseBoolean]);

  const applyFiltersToInputs = useCallback((filters) => {
    const normalized = normalizeJobFiltersPayload(filters);
    setJobLevelComparator(normalized.levelComparator);
    setJobLevelThreshold(String(normalized.levelThreshold));
    setJobRequireOnline(Boolean(normalized.requireOnline));
    setJobIncludeUnknownLevel(Boolean(normalized.includeUnknownLevel));
  }, [normalizeJobFiltersPayload]);

  const applyJobResultPayload = useCallback(
    (payload, options = {}) => {
      const { syncFiltersToForm = false } = options;
      if (!payload) {
        setJobResult(null);
        if (syncFiltersToForm) {
          const defaults = normalizeJobFiltersPayload(null);
          setActiveJobFilters(defaults);
          applyFiltersToInputs(defaults);
        }
        return;
      }

      setJobResult(payload);
      if (payload.filters) {
        const normalized = normalizeJobFiltersPayload(payload.filters);
        setActiveJobFilters(normalized);
        if (syncFiltersToForm) {
          applyFiltersToInputs(normalized);
        }
      }
    },
    [applyFiltersToInputs, normalizeJobFiltersPayload],
  );

  useEffect(() => {
    if (typeof window === 'undefined') {
      return;
    }
    try {
      if (activeShareLink) {
        window.localStorage.setItem('aci-share-link', activeShareLink);
      } else {
        window.localStorage.removeItem('aci-share-link');
      }
    } catch (error) {
      console.warn('Não foi possível persistir o link compartilhado.', error);
    }
  }, [activeShareLink]);

  useEffect(() => {
    if (reportHistory.length === 0) {
      setActiveHistoryId(null);
      return;
    }
    if (!activeHistoryId || !reportHistory.some((entry) => entry.id === activeHistoryId)) {
      setActiveHistoryId(reportHistory[0].id);
    }
  }, [reportHistory, activeHistoryId]);

  const [isAuthenticated, setIsAuthenticated] = useState(() => {
    if (typeof window === 'undefined') {
      return false;
    }
    return window.localStorage.getItem('aci-auth') === 'true';
  });
  const [passwordInput, setPasswordInput] = useState('');
  const [authError, setAuthError] = useState(null);

  const logContainerRef = useRef(null);
  const eventSourceRef = useRef(null);
  const finishedRef = useRef(false);
  const pendingIdsRef = useRef([]);

  const formattedMaxSteamIds = useMemo(() => MAX_STEAM_IDS.toLocaleString('pt-BR'), []);
  const limitErrorMessage = useMemo(
    () => `Limite máximo de ${formattedMaxSteamIds} Steam IDs por processamento. Reduza a lista e tente novamente.`,
    [formattedMaxSteamIds],
  );

  const steamIdMetrics = useMemo(() => {
    const sanitized = extractUniqueSteamIds(steamIds);
    return {
      sanitized,
      count: sanitized.length,
      limitExceeded: sanitized.length > MAX_STEAM_IDS,
    };
  }, [steamIds]);

  const sanitizedSteamIds = steamIdMetrics.sanitized;
  const steamIdCount = steamIdMetrics.count;
  const steamIdLimitExceeded = steamIdMetrics.limitExceeded;

  useEffect(() => {
    if (!steamIdLimitExceeded && errorMessage === limitErrorMessage) {
      setErrorMessage(null);
    }
  }, [steamIdLimitExceeded, errorMessage, limitErrorMessage]);

  useEffect(() => {
    if (logContainerRef.current) {
      logContainerRef.current.scrollTop = logContainerRef.current.scrollHeight;
    }
  }, [logs]);

  const updateJobReference = useCallback((jobId) => {
    if (typeof window === 'undefined') {
      return null;
    }

    const url = new URL(window.location.href);
    const base = `${url.origin}${url.pathname}`;

    if (jobId) {
      url.searchParams.set('job', jobId);
      window.history.replaceState({}, '', url.toString());
      try {
        window.localStorage.setItem('aci-active-job-id', jobId);
      } catch (error) {
        console.warn('Não foi possível persistir o job ativo localmente.', error);
      }
      return `${base}?job=${jobId}`;
    }

    url.searchParams.delete('job');
    window.history.replaceState({}, '', url.toString());
    try {
      window.localStorage.removeItem('aci-active-job-id');
    } catch (error) {
      console.warn('Não foi possível limpar o job ativo armazenado.', error);
    }
    return null;
  }, []);

  useEffect(() => () => {
    if (eventSourceRef.current) {
      eventSourceRef.current.close();
    }
  }, []);

  useEffect(() => {
    if (typeof window === 'undefined') {
      return;
    }
    try {
      const serialized = JSON.stringify(reportHistory.slice(0, 10));
      window.localStorage.setItem('aci-history', serialized);
    } catch (error) {
      console.warn('Não foi possível persistir o histórico local.', error);
    }
  }, [reportHistory]);

  useEffect(() => {
    if (typeof window === 'undefined') {
      return;
    }
    const trimmed = webhookUrl.trim();
    if (trimmed) {
      window.localStorage.setItem('aci-webhook-url', trimmed);
    } else {
      window.localStorage.removeItem('aci-webhook-url');
    }
  }, [webhookUrl]);

  const closeEventSource = useCallback(() => {
    if (eventSourceRef.current) {
      eventSourceRef.current.close();
      eventSourceRef.current = null;
    }
    finishedRef.current = true;
  }, []);

  const resetInterface = useCallback(() => {
    closeEventSource();
    setSteamIds('');
    setLogs([]);
    applyJobResultPayload(null, { syncFiltersToForm: true });
    setErrorMessage(null);
    setStatusBanner(null);
    setIsProcessing(false);
    setProcessedProfiles([]);
    setCurrentJobId(null);
    setIsPaused(false);
    setIsStoppingJob(false);
    pendingIdsRef.current = [];
    hydrationAttemptedRef.current = false;
    sharedJobCandidateRef.current = null;
    setActiveShareLink(null);
    updateJobReference(null);
  }, [applyJobResultPayload, closeEventSource, updateJobReference]);

  const resetFriendsInterface = useCallback(() => {
    setFriendsInput('');
    setFriendsResults([]);
    setFriendsError(null);
    setFriendsStatus(null);
    setFriendsIncludeMissingData(true);
  }, []);

  const handleFriendsSubmit = useCallback(async (event) => {
    event.preventDefault();
    setFriendsError(null);
    setFriendsStatus(null);

    const ids = friendsInput
      .split(/\r?\n/)
      .map((value) => value.trim())
      .filter((value) => value.length > 0);

    if (ids.length === 0) {
      setFriendsError('Informe pelo menos uma SteamID64.');
      setFriendsResults([]);
      return;
    }

    const includeMissingData = Boolean(friendsIncludeMissingData);

    const requestPayload = {
      steamIds: ids,
      filters: {
        includeMissingData,
      },
    };

    setIsFetchingFriends(true);
    try {
      const response = await fetch('/friends/list', {
        method: 'POST',
        headers: {
          'Content-Type': 'application/json',
        },
        body: JSON.stringify(requestPayload),
      });
      const data = await response.json().catch(() => ({}));
      if (!response.ok) {
        throw new Error(data.error || 'Não foi possível consultar as listas de amigos.');
      }
      const payload = Array.isArray(data.results) ? data.results : [];
      setFriendsResults(payload);
      const hasValidResponse = payload.some((entry) => !entry?.error);
      if (!hasValidResponse) {
        setFriendsStatus('Não foi possível recuperar amigos para os IDs informados.');
      } else {
<<<<<<< HEAD
        const levelThreshold = payload.find((entry) => Number.isFinite(entry?.stats?.levelThreshold))?.stats?.levelThreshold || 16;
        const totals = payload.reduce(
          (accumulator, entry) => {
            if (!entry?.error) {
              const kept = Array.isArray(entry?.friends) ? entry.friends.length : 0;
              const eligible = Number.isFinite(entry?.stats?.offlineEligible) ? entry.stats.offlineEligible : 0;
              return {
                kept: accumulator.kept + kept,
                offlineEligible: accumulator.offlineEligible + eligible,
=======
        const totals = payload.reduce(
          (accumulator, entry) => {
            if (!entry?.error && entry?.stats) {
              const kept = Array.isArray(entry?.friends) ? entry.friends.length : 0;
              const eligible = Number.isFinite(entry.stats.offlineEligible) ? entry.stats.offlineEligible : 0;
              const missingIncluded = Number.isFinite(entry.stats.includedMissingProfile)
                ? entry.stats.includedMissingProfile
                : 0;
              const missingDiscarded = Number.isFinite(entry.stats.filteredMissingProfile)
                ? entry.stats.filteredMissingProfile
                : 0;
              return {
                kept: accumulator.kept + kept,
                offlineEligible: accumulator.offlineEligible + eligible,
                includedMissing: accumulator.includedMissing + missingIncluded,
                discardedMissing: accumulator.discardedMissing + missingDiscarded,
>>>>>>> 9d1f6b14
              };
            }
            return accumulator;
          },
<<<<<<< HEAD
          { kept: 0, offlineEligible: 0 },
        );

        if (totals.kept > 0) {
          setFriendsStatus(
            `Filtramos ${totals.kept} amigos offline com nível ≥ ${levelThreshold}.${
              totals.offlineEligible > totals.kept
                ? ` ${totals.offlineEligible - totals.kept} foram descartados por não atingirem o nível mínimo.`
                : ''
            }`,
          );
        } else {
          setFriendsStatus('Nenhum amigo atendeu aos filtros (offline, fora de jogo e nível > 15).');
=======
          { kept: 0, offlineEligible: 0, includedMissing: 0, discardedMissing: 0 },
        );

        const discardedCount = Math.max(totals.offlineEligible - totals.kept, 0);

        if (totals.kept > 0) {
          const baseMessage = `Encontramos ${totals.kept} amigos offline ou fora de jogo prontos para uso.`;
          const discardedMessage =
            discardedCount > 0
              ? ` ${discardedCount} perfis foram ignorados por não estarem offline ou disponíveis no momento da verificação.`
              : '';
          const missingMessage =
            includeMissingData && totals.includedMissing > 0
              ? ` ${totals.includedMissing} IDs foram mantidos mesmo sem dados completos, conforme sua preferência.`
              : '';
          const missingDiscardedMessage =
            !includeMissingData && totals.discardedMissing > 0
              ? ` ${totals.discardedMissing} perfis foram descartados por falta de dados.`
              : '';
          setFriendsStatus(`${baseMessage}${discardedMessage}${missingMessage}${missingDiscardedMessage}`);
        } else {
          setFriendsStatus('Nenhum amigo offline ou fora de jogo foi encontrado para os IDs informados.');
>>>>>>> 9d1f6b14
        }
      }
    } catch (error) {
      setFriendsResults([]);
      setFriendsError(error.message || 'Falha ao consultar as listas de amigos.');
    } finally {
      setIsFetchingFriends(false);
    }
  }, [
    friendsIncludeMissingData,
    friendsInput,
  ]);

  const handleDownloadFriends = useCallback(() => {
    if (aggregatedFriendIds.length === 0) {
      return;
    }

    const blob = new Blob([`${aggregatedFriendIds.join('\n')}\n`], { type: 'text/plain;charset=utf-8' });
    const url = URL.createObjectURL(blob);
    const anchor = document.createElement('a');
    anchor.href = url;
    anchor.download = `friends_list_${new Date().toISOString().replace(/[:.]/g, '-')}.txt`;
    document.body.appendChild(anchor);
    anchor.click();
    document.body.removeChild(anchor);
    URL.revokeObjectURL(url);
  }, [aggregatedFriendIds]);

  useEffect(() => {
    if (typeof window === 'undefined') {
      return;
    }
    if (isAuthenticated) {
      window.localStorage.setItem('aci-auth', 'true');
    } else {
      window.localStorage.removeItem('aci-auth');
      resetInterface();
    }
  }, [isAuthenticated, resetInterface]);

  const handleAuthenticate = useCallback((event) => {
    event.preventDefault();
    if (passwordInput.trim() === 'Artzin017') {
      setIsAuthenticated(true);
      setPasswordInput('');
      setAuthError(null);
      return;
    }
    setAuthError('Senha incorreta. Tente novamente.');
  }, [passwordInput]);

  const upsertHistoryEntries = useCallback((entries, { focusLast = false } = {}) => {
    if (!Array.isArray(entries) || entries.length === 0) {
      return;
    }

    const normalizedEntries = entries
      .map((entry) => normalizeHistoryEntryPayload(entry))
      .filter((entry) => entry !== null);

    if (normalizedEntries.length === 0) {
      return;
    }

    const targetId = focusLast ? normalizedEntries[normalizedEntries.length - 1].id : null;

    setReportHistory((previous) => {
      const map = new Map(previous.map((item) => [item.id, item]));
      let changed = false;

      for (const normalized of normalizedEntries) {
        const existing = map.get(normalized.id);
        if (
          !existing ||
          existing.generatedAt !== normalized.generatedAt ||
          existing.reportHtml !== normalized.reportHtml ||
          existing.reportPath !== normalized.reportPath ||
          existing.partial !== normalized.partial ||
          (existing.successCount ?? null) !== (normalized.successCount ?? null)
        ) {
          map.set(normalized.id, normalized);
          changed = true;
        }
      }

      if (!changed) {
        return previous;
      }

      const next = Array.from(map.values()).sort((a, b) => {
        const aTime = new Date(a.generatedAt).getTime();
        const bTime = new Date(b.generatedAt).getTime();
        return (Number.isNaN(bTime) ? 0 : bTime) - (Number.isNaN(aTime) ? 0 : aTime);
      });

      return next.slice(0, 10);
    });

    if (focusLast && targetId) {
      setActiveHistoryId(targetId);
    }
  }, []);

  const registerHistoryEntry = useCallback(
    (entry) => {
      upsertHistoryEntries([entry], { focusLast: true });
    },
    [upsertHistoryEntries],
  );

  const subscribeToJob = useCallback((jobId, options = {}) => {
    const { initialPaused = false, shareLink: shareLinkOverride = null } = options;
    if (eventSourceRef.current) {
      eventSourceRef.current.close();
    }

    finishedRef.current = false;
    setIsStoppingJob(false);
    const eventSource = new EventSource(`/process/${jobId}/stream`);
    eventSourceRef.current = eventSource;
    setCurrentJobId(jobId);
    setIsPaused(initialPaused);
    const link = updateJobReference(jobId);
    setActiveShareLink(shareLinkOverride || link);

    eventSource.addEventListener('log', (event) => {
      try {
        const entry = JSON.parse(event.data);
        setLogs((previous) => [...previous, entry]);
      } catch (error) {
        console.warn('Não foi possível interpretar uma entrada de log SSE.', error);
      }
    });

    eventSource.addEventListener('profile-processed', (event) => {
      try {
        const payload = JSON.parse(event.data);
        setProcessedProfiles((previous) => {
          const filtered = previous.filter((item) => item.id !== payload.id);
          return [{ ...payload }, ...filtered].slice(0, 200);
        });

        pendingIdsRef.current = pendingIdsRef.current.filter((id) => id !== payload.id);
        setSteamIds(pendingIdsRef.current.join('\n'));

        setProcessedRegistry((previous) => {
          const sanitizedId = sanitizeSteamId(payload?.id);
          if (!sanitizedId) {
            return previous;
          }

          const existingIds = Array.isArray(previous.ids) ? previous.ids : [];
          if (existingIds.includes(sanitizedId)) {
            return {
              ...previous,
              isLoading: false,
              lastUpdated: new Date().toISOString(),
            };
          }

          const updatedIds = [sanitizedId, ...existingIds].slice(0, PROCESSED_PREVIEW_LIMIT);
          const previousTotal = Number(previous.total);
          const baselineTotal = Number.isFinite(previousTotal) ? previousTotal : existingIds.length;

          return {
            ...previous,
            ids: updatedIds,
            total: baselineTotal + 1,
            isLoading: false,
            error: null,
            lastUpdated: new Date().toISOString(),
          };
        });
      } catch (error) {
        console.warn('Não foi possível interpretar a notificação de perfil processado.', error);
      }
    });

    eventSource.addEventListener('job-paused', () => {
      setIsPaused(true);
      setIsProcessing(false);
      setIsStoppingJob(false);
      setStatusBanner({ type: 'info', message: 'Processamento pausado. Gere um relatório parcial ou retome quando desejar.' });
    });

    eventSource.addEventListener('job-resumed', () => {
      setIsPaused(false);
      setIsProcessing(true);
      setIsStoppingJob(false);
      setStatusBanner({ type: 'success', message: 'Processamento retomado com sucesso.' });
    });

    eventSource.addEventListener('job-stopping', (event) => {
      let payload = null;
      try {
        payload = JSON.parse(event.data);
      } catch (error) {
        payload = null;
      }
      const message = payload?.reason || 'Finalização manual solicitada. O relatório será consolidado em instantes.';
      setIsStoppingJob(true);
      setIsProcessing(false);
      setIsPaused(false);
      setStatusBanner({ type: 'info', message });
    });

    eventSource.addEventListener('complete', (event) => {
      finishedRef.current = true;
      let parsedPayload = null;
      try {
        parsedPayload = JSON.parse(event.data);
        const enriched = { ...parsedPayload, jobId, partial: false, manualStop: Boolean(parsedPayload?.manualStop) };
        applyJobResultPayload(enriched, { syncFiltersToForm: true });
        registerHistoryEntry({ ...enriched, partial: false });
        setErrorMessage(null);
      } catch (error) {
        setErrorMessage('Processamento concluído, mas não foi possível ler o relatório.');
      }
      setIsProcessing(false);
      setIsPaused(false);
      setIsStoppingJob(false);
      setCurrentJobId(null);
      pendingIdsRef.current = [];
      const clearedLink = updateJobReference(null);
      setActiveShareLink((previous) => {
        if (parsedPayload?.shareLink) {
          return parsedPayload.shareLink;
        }
        return previous || clearedLink;
      });
      if (parsedPayload?.manualStop) {
        setStatusBanner({ type: 'info', message: 'Processamento finalizado manualmente. Relatório consolidado com os dados disponíveis.' });
      } else {
        setStatusBanner({ type: 'success', message: 'Processamento concluído com sucesso.' });
      }
      eventSource.close();
      eventSourceRef.current = null;
    });

    eventSource.addEventListener('job-error', (event) => {
      finishedRef.current = true;
      let parsedError = null;
      try {
        parsedError = JSON.parse(event.data);
        setErrorMessage(parsedError.error || 'Falha ao processar as IDs informadas.');
      } catch (error) {
        setErrorMessage('Erro durante o processamento das IDs.');
      }
      setIsProcessing(false);
      setIsPaused(false);
      setIsStoppingJob(false);
      setCurrentJobId(null);
      pendingIdsRef.current = [];
      const clearedLink = updateJobReference(null);
      setActiveShareLink((previous) => {
        if (parsedError?.shareLink) {
          return parsedError.shareLink;
        }
        return previous || clearedLink;
      });
      eventSource.close();
      eventSourceRef.current = null;
    });

    eventSource.addEventListener('end', () => {
      finishedRef.current = true;
      setIsStoppingJob(false);
    });

    eventSource.onerror = async () => {
      if (finishedRef.current) {
        return;
      }
      eventSource.close();
      eventSourceRef.current = null;

      try {
        const fallbackResponse = await fetch(`/process/${jobId}/result`);
        if (fallbackResponse.ok) {
          const payload = await fallbackResponse.json();
          if (payload.logs) {
            setLogs(payload.logs);
          }
          if (payload.reportHtml) {
            applyJobResultPayload(payload, { syncFiltersToForm: true });
            setErrorMessage(null);
          } else if (payload.error) {
            setErrorMessage(payload.error);
          }
          if (payload.shareLink) {
            setActiveShareLink((previous) => payload.shareLink || previous);
          }
        } else if (fallbackResponse.status !== 202) {
          const payload = await fallbackResponse.json().catch(() => ({}));
          setErrorMessage(payload.error || 'Conexão com o servidor perdida durante o processamento.');
        }
      } catch (error) {
        setErrorMessage('Não foi possível restabelecer a conexão com o servidor.');
      } finally {
        setIsProcessing(false);
        setIsPaused(false);
        setIsStoppingJob(false);
        setCurrentJobId(null);
        finishedRef.current = true;
        const clearedLink = updateJobReference(null);
        setActiveShareLink((previous) => previous || clearedLink);
      }
    };
  }, [applyJobResultPayload, registerHistoryEntry, updateJobReference]);

  const hydrateJobFromServer = useCallback(async (jobId) => {
    setIsHydratingJob(true);
    try {
      const response = await fetch(`/process/${jobId}/inspect`);
      const data = await response.json().catch(() => ({}));
      if (!response.ok) {
        throw new Error(data.error || 'Não foi possível carregar o job compartilhado.');
      }

      const normalizedFilters = normalizeJobFiltersPayload(data.filters);
      setActiveJobFilters(normalizedFilters);
      applyFiltersToInputs(normalizedFilters);

      finishedRef.current = data.status === 'complete' || data.status === 'error';
      const stopRequested = Boolean(data.stopRequested);
      const manualStop = Boolean(data.manualStop);
      const manualStopReason = data.manualStopReason || null;

      const pending = Array.isArray(data.pendingIds) ? data.pendingIds : [];
      pendingIdsRef.current = pending;
      setSteamIds(pending.join('\n'));

      const logsPayload = Array.isArray(data.logs) ? data.logs : [];
      setLogs(logsPayload);

      const processedPayload = Array.isArray(data.results) ? [...data.results].reverse().slice(0, 200) : [];
      setProcessedProfiles(processedPayload);

      if (data.reportHtml) {
        const payload = {
          jobId,
          reportHtml: data.reportHtml,
          totals: data.totals,
          successCount: data.successCount,
          generatedAt: data.generatedAt || new Date().toISOString(),
          partial: data.partial,
          reportPath: data.reportPath || null,
          manualStop,
        };
        applyJobResultPayload(payload);
        registerHistoryEntry(payload);
      } else {
        applyJobResultPayload(null);
      }

      if (data.status === 'error') {
        setErrorMessage(data.error || 'O processamento foi encerrado com erro.');
      } else {
        setErrorMessage(null);
      }

      if (data.status === 'processing' || data.status === 'paused') {
        setIsProcessing(stopRequested ? false : data.status === 'processing');
        setIsPaused(stopRequested ? false : data.status === 'paused');
        setIsStoppingJob(stopRequested);
        setCurrentJobId(jobId);
        const link = updateJobReference(jobId);
        const remoteLink = typeof data.shareLink === 'string' && data.shareLink.trim() ? data.shareLink : null;
        setActiveShareLink(remoteLink || link);
        if (stopRequested) {
          setStatusBanner({
            type: 'info',
            message: manualStopReason || 'Finalização manual solicitada. O relatório será consolidado em instantes.',
          });
        } else {
          setStatusBanner({
            type: 'info',
            message: data.status === 'processing'
              ? 'Conectado a uma análise em andamento em outro dispositivo.'
              : 'Conectado a um job pausado. Você pode retomar quando quiser.',
          });
        }
        subscribeToJob(jobId, { initialPaused: data.status === 'paused', shareLink: remoteLink || link });
      } else {
        setIsProcessing(false);
        setIsPaused(false);
        setIsStoppingJob(false);
        setCurrentJobId(null);
        if (data.shareLink) {
          setActiveShareLink((previous) => data.shareLink || previous);
        }
        const clearedLink = updateJobReference(null);
        setActiveShareLink((previous) => previous || clearedLink);
        if (data.status === 'complete') {
          if (manualStop) {
            setStatusBanner({
              type: 'info',
              message: manualStopReason || 'Processamento finalizado manualmente. Relatório consolidado com os dados disponíveis.',
            });
          } else {
            setStatusBanner({ type: 'success', message: 'Relatório concluído recuperado do servidor.' });
          }
        } else if (data.status === 'error') {
          setStatusBanner({ type: 'error', message: data.error || 'O processamento foi encerrado com erro.' });
        } else {
          setStatusBanner({ type: 'info', message: 'Estado atual sincronizado com o servidor.' });
        }
      }
    } finally {
      setIsHydratingJob(false);
    }
  }, [
    applyFiltersToInputs,
    applyJobResultPayload,
    normalizeJobFiltersPayload,
    registerHistoryEntry,
    subscribeToJob,
    updateJobReference,
  ]);

  const fetchServerHistory = useCallback(async () => {
    try {
      const response = await fetch('/history/entries');
      if (!response.ok) {
        return;
      }
      const payload = await response.json().catch(() => ({}));
      if (Array.isArray(payload.entries) && payload.entries.length > 0) {
        upsertHistoryEntries(payload.entries);
      }
    } catch (error) {
      console.warn('Não foi possível recuperar o histórico do servidor.', error);
    }
  }, [upsertHistoryEntries]);

  const refreshProcessedRegistry = useCallback(async () => {
    setProcessedRegistry((previous) => ({
      ...previous,
      isLoading: true,
      error: null,
    }));

    try {
      const response = await fetch(`/history/processed?limit=${PROCESSED_PREVIEW_LIMIT}`);
      const data = await response.json().catch(() => ({}));

      if (!response.ok) {
        throw new Error(data.error || 'Não foi possível carregar o histórico de IDs processadas.');
      }

      const ids = Array.isArray(data.steamIds)
        ? data.steamIds.map((item) => sanitizeSteamId(item)).filter(Boolean)
        : [];
      const numericTotal = Number(data.total);
      const total = Number.isFinite(numericTotal) ? numericTotal : ids.length;

      setProcessedRegistry({
        total,
        ids: ids.slice(0, PROCESSED_PREVIEW_LIMIT),
        isLoading: false,
        error: null,
        lastUpdated: new Date().toISOString(),
      });
    } catch (error) {
      setProcessedRegistry((previous) => ({
        ...previous,
        isLoading: false,
        error: error.message || 'Não foi possível carregar o histórico de IDs processadas.',
      }));
    }
  }, []);

  useEffect(() => {
    if (!isAuthenticated || hydrationAttemptedRef.current) {
      return;
    }
    if (typeof window === 'undefined') {
      return;
    }

    hydrationAttemptedRef.current = true;

    const attemptHydration = async () => {
      const params = new URLSearchParams(window.location.search);
      let candidate = params.get('job');

      if (!candidate) {
        try {
          candidate = window.localStorage.getItem('aci-active-job-id') || '';
        } catch (error) {
          console.warn('Não foi possível recuperar o job ativo armazenado.', error);
        }
      }

      if (candidate) {
        try {
          await hydrateJobFromServer(candidate);
          return;
        } catch (error) {
          console.warn('Falha ao hidratar job existente:', error);
          setStatusBanner({ type: 'error', message: error.message || 'Não foi possível recuperar o job informado.' });
          setActiveShareLink(null);
          updateJobReference(null);
        }
      }

      try {
        const response = await fetch('/process/active');
        const data = await response.json().catch(() => ({}));
        if (!response.ok) {
          throw new Error(data.error || 'Não foi possível localizar análises ativas.');
        }
        if (data.jobId) {
          await hydrateJobFromServer(data.jobId);
          return;
        }
        setStatusBanner({ type: 'info', message: 'Nenhuma análise ativa encontrada no servidor.' });
        setActiveShareLink(null);
      } catch (error) {
        console.warn('Falha ao localizar job ativo:', error);
        setStatusBanner({ type: 'error', message: error.message || 'Não foi possível localizar análises ativas.' });
        setActiveShareLink(null);
      }
    };

    attemptHydration();
  }, [hydrateJobFromServer, isAuthenticated, updateJobReference]);

  useEffect(() => {
    if (!isAuthenticated || serverHistoryFetchedRef.current) {
      return;
    }
    serverHistoryFetchedRef.current = true;
    fetchServerHistory();
  }, [fetchServerHistory, isAuthenticated]);

  useEffect(() => {
    if (!isAuthenticated) {
      return;
    }
    refreshProcessedRegistry();
  }, [isAuthenticated, refreshProcessedRegistry]);

  const handleSubmit = useCallback(async (event) => {
    event.preventDefault();

    if (!steamIds.trim()) {
      setErrorMessage('Informe ao menos uma Steam ID (64 bits).');
      return;
    }

    if (!sanitizedSteamIds.length) {
      setErrorMessage('Informe ao menos uma Steam ID (64 bits).');
      return;
    }

    if (steamIdLimitExceeded) {
      setErrorMessage(limitErrorMessage);
      return;
    }

    const thresholdText = jobLevelThreshold.trim();
    let normalizedJobLevel = null;
    if (thresholdText.length > 0) {
      const parsedLevel = Number(thresholdText);
      if (Number.isFinite(parsedLevel)) {
        const clamped = Math.max(0, Math.min(500, Math.floor(parsedLevel)));
        normalizedJobLevel = clamped;
        if (String(clamped) !== thresholdText) {
          setJobLevelThreshold(String(clamped));
        }
      } else {
        normalizedJobLevel = Number(DEFAULT_JOB_LEVEL_THRESHOLD);
        setJobLevelThreshold(DEFAULT_JOB_LEVEL_THRESHOLD);
      }
    } else {
      normalizedJobLevel = Number(DEFAULT_JOB_LEVEL_THRESHOLD);
      setJobLevelThreshold(DEFAULT_JOB_LEVEL_THRESHOLD);
    }

    const comparator = jobLevelComparator === 'gte' ? 'gte' : 'lte';

    pendingIdsRef.current = sanitizedSteamIds;
    setProcessedProfiles([]);

    const payloadIds = sanitizedSteamIds.join('\n');
    setSteamIds(payloadIds);

    setLogs([]);
    applyJobResultPayload(null);
    setErrorMessage(null);
    setStatusBanner(null);
    setIsProcessing(true);
    setIsPaused(false);
    setIsStoppingJob(false);
    setCurrentJobId(null);

    try {
      const params = new URLSearchParams();
      params.set('steam_ids', payloadIds);
      const trimmedWebhook = webhookUrl.trim();
      if (trimmedWebhook) {
        params.set('webhook_url', trimmedWebhook);
      }
      params.set('level_comparator', comparator);
      if (normalizedJobLevel !== null) {
        params.set('level_threshold', String(normalizedJobLevel));
      }
      params.set('require_online', jobRequireOnline ? 'true' : 'false');
      params.set('include_unknown_level', jobIncludeUnknownLevel ? 'true' : 'false');

      const response = await fetch('/process', {
        method: 'POST',
        headers: {
          'Content-Type': 'application/x-www-form-urlencoded',
        },
        body: params.toString(),
      });

      const data = await response.json().catch(() => ({}));

      if (Array.isArray(data.ignoredSteamIds) && data.ignoredSteamIds.length) {
        const ignoredSet = new Set(
          data.ignoredSteamIds
            .map((item) => sanitizeSteamId(item))
            .filter(Boolean),
        );
        if (ignoredSet.size > 0) {
          pendingIdsRef.current = pendingIdsRef.current.filter((id) => !ignoredSet.has(id));
          setSteamIds(pendingIdsRef.current.join('\n'));
        }
      }

      if (!response.ok) {
        setErrorMessage(data.error || 'Não foi possível iniciar o processamento.');
        setIsProcessing(false);
        return;
      }

      if (!data.jobId) {
        setErrorMessage('Resposta inválida do servidor.');
        setIsProcessing(false);
        return;
      }

      const normalizedFilters = normalizeJobFiltersPayload(
        data.filters || {
          levelComparator: comparator,
          levelThreshold: normalizedJobLevel ?? Number(jobLevelThreshold),
          requireOnline: jobRequireOnline,
          includeUnknownLevel: jobIncludeUnknownLevel,
        },
      );
      setActiveJobFilters(normalizedFilters);
      applyFiltersToInputs(normalizedFilters);

      setLogs([{ message: '[CLIENT] Aguardando streaming de logs do servidor...', type: 'info', id: null }]);
      const remoteLink = typeof data.shareLink === 'string' && data.shareLink.trim() ? data.shareLink : null;
      subscribeToJob(data.jobId, { shareLink: remoteLink });
    } catch (error) {
      setErrorMessage('Erro de rede ao iniciar o processamento.');
      setIsProcessing(false);
    }
  }, [
    steamIds,
    sanitizedSteamIds,
    steamIdLimitExceeded,
    webhookUrl,
    jobLevelThreshold,
    jobLevelComparator,
    jobRequireOnline,
    jobIncludeUnknownLevel,
    subscribeToJob,
    limitErrorMessage,
    normalizeJobFiltersPayload,
    applyFiltersToInputs,
    applyJobResultPayload,
  ]);

  const handleDownloadReport = useCallback(() => {
    if (!jobResult?.reportHtml) {
      return;
    }
    const blob = new Blob([jobResult.reportHtml], { type: 'text/html' });
    const url = URL.createObjectURL(blob);
    const link = document.createElement('a');
    link.href = url;
    link.download = `relatorio_artcases_execucao_${new Date().toISOString().slice(0, 10)}.html`;
    document.body.appendChild(link);
    link.click();
    document.body.removeChild(link);
    URL.revokeObjectURL(url);
  }, [jobResult]);

  const handleDownloadHistory = useCallback(async () => {
    setStatusBanner(null);
    try {
      const response = await fetch('/download-history');
      if (!response.ok) {
        const contentType = response.headers.get('content-type') || '';
        if (contentType.includes('application/json')) {
          const payload = await response.json().catch(() => ({}));
          throw new Error(payload.error || 'Nenhum relatório disponível nas últimas 24 horas.');
        }
        const message = await response.text();
        const cleanMessage = message && /<\/?[a-z][^>]*>/i.test(message)
          ? 'Nenhum relatório disponível nas últimas 24 horas.'
          : (message || 'Nenhum relatório disponível nas últimas 24 horas.');
        throw new Error(cleanMessage);
      }
      const blob = await response.blob();
      const url = URL.createObjectURL(blob);
      const link = document.createElement('a');
      link.href = url;
      link.download = `relatorio_historico_24h_${new Date().toISOString().slice(0, 10)}.html`;
      document.body.appendChild(link);
      link.click();
      document.body.removeChild(link);
      URL.revokeObjectURL(url);
      setStatusBanner({ type: 'success', message: 'Download do histórico iniciado com sucesso.' });
    } catch (error) {
      setStatusBanner({ type: 'error', message: error.message || 'Falha ao baixar o histórico de 24h.' });
    }
  }, []);

  const handleDownloadHistoryEntry = useCallback(
    async (entry) => {
      if (!entry) {
        setStatusBanner({ type: 'error', message: 'Registro selecionado inválido.' });
        return;
      }

      let html = entry.reportHtml;

      if (!html && entry.reportPath) {
        try {
          const response = await fetch(`/${entry.reportPath.replace(/^\/+/, '')}`);
          if (response.ok) {
            html = await response.text();
          }
        } catch (error) {
          console.warn('Falha ao baixar o HTML salvo no servidor.', error);
        }
      }

      if (!html) {
        setStatusBanner({ type: 'error', message: 'Este registro não possui HTML disponível para download.' });
        return;
      }

      const timestampSource = entry.generatedAt ? new Date(entry.generatedAt) : new Date();
      const safeTimestamp = Number.isNaN(timestampSource.getTime())
        ? new Date().toISOString()
        : timestampSource.toISOString();
      const sanitized = safeTimestamp.replace(/[:.]/g, '-');
      const prefix = entry.partial ? 'previa' : 'relatorio';

      const blob = new Blob([html], { type: 'text/html' });
      const url = URL.createObjectURL(blob);
      const link = document.createElement('a');
      link.href = url;
      link.download = `${prefix}_job_${entry.jobId || 'desconhecido'}_${sanitized}.html`;
      document.body.appendChild(link);
      link.click();
      document.body.removeChild(link);
      URL.revokeObjectURL(url);
    },
    [setStatusBanner],
  );

  const handleCopyShareLink = useCallback(async () => {
    if (!activeShareLink) {
      setStatusBanner({ type: 'error', message: 'Nenhum processamento ativo para compartilhar.' });
      return;
    }
    try {
      await navigator.clipboard.writeText(activeShareLink);
      setStatusBanner({ type: 'success', message: 'Link de acompanhamento copiado para a área de transferência.' });
    } catch (error) {
      console.warn('Não foi possível copiar o link automaticamente.', error);
      setStatusBanner({ type: 'info', message: `Copie manualmente: ${activeShareLink}` });
    }
  }, [activeShareLink]);

  const handlePauseJob = useCallback(async () => {
    if (!currentJobId) {
      return;
    }
    if (isStoppingJob) {
      setStatusBanner({ type: 'info', message: 'A finalização manual já está em andamento.' });
      return;
    }
    setStatusBanner(null);
    try {
      const response = await fetch(`/process/${currentJobId}/pause`, { method: 'POST' });
      if (!response.ok) {
        const payload = await response.json().catch(() => ({}));
        throw new Error(payload.error || 'Não foi possível pausar o processamento.');
      }
      setIsPaused(true);
      setIsProcessing(false);
      setStatusBanner({ type: 'info', message: 'Processamento pausado com sucesso.' });
    } catch (error) {
      setStatusBanner({ type: 'error', message: error.message || 'Falha ao pausar o processamento.' });
    }
  }, [currentJobId, isStoppingJob]);

  const handleResumeJob = useCallback(async () => {
    if (!currentJobId) {
      return;
    }
    if (isStoppingJob) {
      setStatusBanner({ type: 'info', message: 'A finalização manual já está em andamento.' });
      return;
    }
    setStatusBanner(null);
    try {
      const response = await fetch(`/process/${currentJobId}/resume`, { method: 'POST' });
      if (!response.ok) {
        const payload = await response.json().catch(() => ({}));
        throw new Error(payload.error || 'Não foi possível retomar o processamento.');
      }
      setIsPaused(false);
      setIsProcessing(true);
      setStatusBanner({ type: 'success', message: 'Processamento retomado.' });
    } catch (error) {
      setStatusBanner({ type: 'error', message: error.message || 'Falha ao retomar o processamento.' });
    }
  }, [currentJobId, isStoppingJob]);

  const handleStopJob = useCallback(async () => {
    if (!currentJobId) {
      return;
    }
    if (isStoppingJob) {
      setStatusBanner({ type: 'info', message: 'Uma finalização manual já está em andamento.' });
      return;
    }
    setStatusBanner(null);
    setIsStoppingJob(true);
    try {
      const response = await fetch(`/process/${currentJobId}/stop`, { method: 'POST' });
      const payload = await response.json().catch(() => ({}));
      if (!response.ok) {
        throw new Error(payload.error || 'Não foi possível finalizar o processamento.');
      }
      setIsProcessing(false);
      setIsPaused(false);
      if (payload.finalized) {
        setIsStoppingJob(false);
        pendingIdsRef.current = [];
        setCurrentJobId(null);
        const clearedLink = updateJobReference(null);
        setActiveShareLink((previous) => previous || clearedLink);
        setStatusBanner({
          type: 'success',
          message: 'Processamento finalizado manualmente. Relatório consolidado com os dados disponíveis.',
        });
      } else {
        setStatusBanner({
          type: 'info',
          message: payload.reason || 'Finalização manual solicitada. O relatório será consolidado em instantes.',
        });
      }
    } catch (error) {
      console.warn('Falha ao finalizar o processamento manualmente.', error);
      setIsStoppingJob(false);
      setStatusBanner({ type: 'error', message: error.message || 'Falha ao finalizar o processamento.' });
    }
  }, [currentJobId, isStoppingJob, updateJobReference]);

  const handleGeneratePartialReport = useCallback(async () => {
    if (!currentJobId || isStoppingJob) {
      if (isStoppingJob) {
        setStatusBanner({ type: 'info', message: 'A finalização manual está em andamento. Aguarde a consolidação.' });
      }
      return;
    }
    setStatusBanner(null);
    try {
      const response = await fetch(`/process/${currentJobId}/partial-report`);
      const data = await response.json().catch(() => ({}));
      if (!response.ok) {
        throw new Error(data.error || 'Não foi possível gerar o relatório parcial.');
      }
      const enriched = { ...data, jobId: currentJobId };
      applyJobResultPayload(enriched);
      registerHistoryEntry(enriched);
      setStatusBanner({ type: 'success', message: 'Prévia HTML gerada e adicionada ao histórico.' });
    } catch (error) {
      setStatusBanner({ type: 'error', message: error.message || 'Falha ao gerar o relatório parcial.' });
    }
  }, [applyJobResultPayload, currentJobId, isStoppingJob, registerHistoryEntry]);

  const handleClearHistory = useCallback(() => {
    setReportHistory([]);
    setActiveHistoryId(null);
    setStatusBanner({ type: 'info', message: 'Histórico local apagado.' });
  }, []);

  const handleSelectHistory = useCallback((entryId) => {
    setActiveHistoryId(entryId);
  }, []);

  const formatHistoryTimestamp = useCallback((value) => {
    if (!value) {
      return 'Sem data';
    }
    try {
      return new Date(value).toLocaleString('pt-BR');
    } catch (error) {
      return value;
    }
  }, []);

  const isJobActive = isProcessing || isPaused || isHydratingJob;
  const canControlJob = Boolean(currentJobId) && !isHydratingJob && !isStoppingJob;
  const statusLabel = isHydratingJob
    ? 'Sincronizando…'
    : isStoppingJob
      ? 'Finalizando…'
      : isProcessing
        ? 'Processando…'
        : isPaused
          ? 'Pausado'
          : jobResult
            ? 'Execução concluída'
            : 'Aguardando IDs';
  const statusTone = isHydratingJob
    ? 'processing'
    : isStoppingJob
      ? 'stopping'
      : isProcessing
        ? 'processing'
        : isPaused
          ? 'paused'
          : jobResult
            ? 'success'
            : 'idle';
  const activeHistoryEntry = reportHistory.find((entry) => entry.id === activeHistoryId) || null;

  const formatProcessedStatus = useCallback((profile) => {
    switch (profile.status) {
      case 'success':
        return 'Inventário avaliado';
      case 'vac_banned':
        return 'VAC ban bloqueado';
      case 'montuga_error':
        return 'Falha Montuga';
      case 'steam_error':
        return 'Falha Steam';
      case 'skipped_offline':
        return 'Ignorado (offline)';
      case 'skipped_in_game':
        return 'Ignorado (em jogo)';
      case 'skipped_level':
        return 'Ignorado (nível fora do filtro)';
      case 'skipped_level_unknown':
        return 'Ignorado (nível indisponível)';
      default:
        return 'Processado';
    }
  }, []);

  const displayedFilters = useMemo(() => {
    if (jobResult?.filters) {
      return normalizeJobFiltersPayload(jobResult.filters);
    }
    return activeJobFilters;
  }, [jobResult, activeJobFilters, normalizeJobFiltersPayload]);

  const filterComparatorSymbol = displayedFilters.levelComparator === 'gte' ? '≥' : '≤';
  const filterOnlineText = displayedFilters.requireOnline
    ? 'Somente online/fora de jogo'
    : 'Status livre (online/offline)';
  const filterUnknownText = displayedFilters.includeUnknownLevel
    ? 'Nível desconhecido incluído'
    : 'Nível desconhecido ignorado';

  const metricTiles = useMemo(() => {
    if (!jobResult?.totals) {
      return [];
    }
    const totals = jobResult.totals;
    return [
      { label: 'IDs recebidas', value: totals.requested ?? 0 },
      { label: 'Processadas', value: totals.processed ?? 0 },
      { label: 'Inventários avaliados', value: jobResult.successCount ?? totals.clean ?? 0 },
      { label: 'VAC ban bloqueados', value: totals.vacBanned ?? 0 },
      { label: 'Ignorados (offline)', value: totals.skippedOffline ?? 0 },
      { label: 'Ignorados (em jogo)', value: totals.skippedInGame ?? 0 },
      { label: 'Ignorados (nível)', value: totals.skippedLevel ?? 0 },
      { label: 'Ignorados (nível indisp.)', value: totals.skippedUnknownLevel ?? 0 },
      { label: 'Falhas Steam', value: totals.steamErrors ?? 0 },
      { label: 'Falhas Montuga', value: totals.montugaErrors ?? 0 },
    ];
  }, [jobResult]);

  const numericProcessedTotal = Number(processedRegistry.total);
  const processedTotal = Number.isFinite(numericProcessedTotal)
    ? numericProcessedTotal
    : processedRegistry.ids.length;
  const processedPreviewCount = processedRegistry.ids.length;

  if (!isAuthenticated) {
    return (
      <div className="auth-gate">
        <form className="auth-card" onSubmit={handleAuthenticate}>
          <h1>Art Cases — Acesso Restrito</h1>
          <p>Digite a senha de acesso para continuar.</p>
          <label htmlFor="auth-password">Senha</label>
          <input
            id="auth-password"
            type="password"
            value={passwordInput}
            onChange={(event) => {
              setPasswordInput(event.target.value);
              setAuthError(null);
            }}
            placeholder="Digite a senha de acesso"
            autoFocus
          />
          {authError && <span className="auth-error">{authError}</span>}
          <button type="submit">Entrar</button>
        </form>
      </div>
    );
  }

  return (
    <div className="app-shell">
      <header className="hero">
        <div className="hero-content">
          <h1>Art Cases</h1>
          <p>Monitoramento inteligente de inventários da Steam com filtros automáticos por nível, status online e bloqueio instantâneo de VAC.</p>
          <ul className="hero-highlights">
            <li>Filtragem sequencial por VAC, status online e nível antes de consultar o inventário.</li>
            <li>Logs transmitidos ao vivo diretamente do backend.</li>
            <li>Relatórios premium em HTML com visual modernizado e dados consolidados.</li>
          </ul>
        </div>
      </header>

      <main className="workspace">
        <div className="tab-navigation">
          <button
            type="button"
            className={`tab-button ${activeTab === 'analysis' ? 'tab-button-active' : ''}`}
            onClick={() => setActiveTab('analysis')}
          >
            Análise de inventário
          </button>
          <button
            type="button"
            className={`tab-button ${activeTab === 'friends' ? 'tab-button-active' : ''}`}
            onClick={() => setActiveTab('friends')}
          >
            Lista de amigos
          </button>
        </div>

        {activeTab === 'analysis' ? (
          <div className="analysis-layout">
            <section className="control-column">
              <div className="surface form-card">
            <div className="card-header">
              <h2>Análise instantânea</h2>
              <p>Informe as Steam IDs (64 bits), uma por linha, e acompanhe o processamento em tempo real.</p>
            </div>

            {errorMessage && (
              <div className="alert alert-error">{errorMessage}</div>
            )}

            {statusBanner && (
              <div className={`alert alert-${statusBanner.type}`}>{statusBanner.message}</div>
            )}

            <form onSubmit={handleSubmit} className="control-form">
              <label className="field-label" htmlFor="steam-ids">Steam IDs</label>
              <div className="textarea-field">
                <textarea
                  id="steam-ids"
                  placeholder="Cole uma Steam ID (64 bits) por linha. Ex: 76561198000000000"
                  value={steamIds}
                  onChange={(event) => setSteamIds(event.target.value)}
                  rows={10}
                  disabled={isJobActive}
                  className={steamIdLimitExceeded ? 'input-error' : ''}
                />

                <div className="field-meta">
                  <p className={`field-counter ${steamIdLimitExceeded ? 'field-counter-error' : ''}`}>
                    IDs detectadas: {steamIdCount.toLocaleString('pt-BR')} / {formattedMaxSteamIds}
                  </p>
                  {steamIdLimitExceeded && (
                    <p className="field-warning">Limite máximo excedido. Reduza a lista para iniciar o processamento.</p>
                  )}
                </div>
              </div>

              <label className="field-label" htmlFor="webhook-url">Webhook (opcional)</label>
              <input
                id="webhook-url"
                type="url"
                placeholder="https://seu-endpoint.com/notificacoes"
                value={webhookUrl}
                onChange={(event) => setWebhookUrl(event.target.value)}
                disabled={isJobActive}
              />
              <p className="field-hint">
                Receba notificações automáticas sobre início, pausa, retomada, conclusão e inventários premium (≥ R$ 3.000).
              </p>

              <div className="filter-card">
                <div className="filter-card-header">
                  <h3>Filtros automáticos</h3>
                  <p>Perfis fora destes critérios são descartados antes da consulta ao inventário.</p>
                </div>
                <div className="filter-grid">
                  <div className="filter-field">
                    <label htmlFor="job-level-threshold">Nível alvo</label>
                    <div className="filter-level-controls">
                      <select
                        id="job-level-comparator"
                        value={jobLevelComparator}
                        onChange={(event) => setJobLevelComparator(event.target.value === 'gte' ? 'gte' : 'lte')}
                        disabled={isJobActive}
                      >
                        <option value="lte">Menor ou igual</option>
                        <option value="gte">Maior ou igual</option>
                      </select>
                      <input
                        id="job-level-threshold"
                        type="number"
                        min="0"
                        max="500"
                        value={jobLevelThreshold}
                        onChange={(event) => setJobLevelThreshold(event.target.value)}
                        disabled={isJobActive}
                      />
                    </div>
                  </div>
                  <label className="filter-toggle" htmlFor="job-require-online">
                    <input
                      id="job-require-online"
                      type="checkbox"
                      checked={jobRequireOnline}
                      onChange={(event) => setJobRequireOnline(event.target.checked)}
                      disabled={isJobActive}
                    />
                    <span>Somente perfis online e fora de jogo</span>
                  </label>
                  <label className="filter-toggle" htmlFor="job-include-unknown">
                    <input
                      id="job-include-unknown"
                      type="checkbox"
                      checked={jobIncludeUnknownLevel}
                      onChange={(event) => setJobIncludeUnknownLevel(event.target.checked)}
                      disabled={isJobActive}
                    />
                    <span>Manter perfis sem nível informado</span>
                  </label>
                </div>
              </div>

              <div className="button-row">
                <button
                  type="submit"
                  className="primary-btn"
                  disabled={isJobActive || isStoppingJob || !steamIds.trim() || steamIdLimitExceeded}
                >
                  Iniciar análise
                </button>
                <button
                  type="button"
                  className="ghost-btn"
                  onClick={resetInterface}
                  disabled={isJobActive || isStoppingJob}
                >
                  Limpar interface
                </button>
              </div>

              {(isJobActive || (isStoppingJob && currentJobId)) && (
                <div className="button-row secondary-controls">
                  <button
                    type="button"
                    className="secondary-btn"
                    onClick={isPaused ? handleResumeJob : handlePauseJob}
                    disabled={!currentJobId || isStoppingJob}
                  >
                    {isPaused ? 'Retomar análise' : 'Pausar análise'}
                  </button>
                  <button
                    type="button"
                    className="ghost-btn"
                    onClick={handleGeneratePartialReport}
                    disabled={!isPaused || !currentJobId || isStoppingJob}
                  >
                    Gerar relatório parcial
                  </button>
                  <button
                    type="button"
                    className={`danger-btn full-width-control${isStoppingJob ? ' danger-btn-pending' : ''}`}
                    onClick={handleStopJob}
                    disabled={!currentJobId || isStoppingJob}
                  >
                    {isStoppingJob ? 'Finalizando…' : 'Finalizar análise'}
                  </button>
                </div>
              )}

              <button
                type="button"
                className="secondary-btn"
                onClick={handleDownloadHistory}
                disabled={(isProcessing && !isPaused) || isStoppingJob}
              >
                Download histórico (24h)
              </button>
            </form>

            <p className="helper-text">Cada requisição verifica o status de VAC ban diretamente na Steam antes de qualquer consulta à Montuga API.</p>
          </div>

            <div className="surface registry-card">
              <div className="card-header compact">
                <h2>Histórico de IDs processadas</h2>
                <p>IDs já avaliadas são removidas automaticamente dos próximos envios.</p>
              </div>

              <div className="registry-meta-row">
                <div className="registry-total">
                  <span className="registry-total-label">Total armazenado</span>
                  <strong className="registry-total-value">{processedTotal.toLocaleString('pt-BR')}</strong>
                  {processedRegistry.lastUpdated && (
                    <span className="registry-updated">
                      Atualizado {formatHistoryTimestamp(processedRegistry.lastUpdated)}
                    </span>
                  )}
                </div>
                <button
                  type="button"
                  className="ghost-btn ghost-compact"
                  onClick={refreshProcessedRegistry}
                  disabled={processedRegistry.isLoading}
                >
                  {processedRegistry.isLoading ? 'Atualizando…' : 'Atualizar'}
                </button>
              </div>

              {processedRegistry.error ? (
                <div className="registry-alert registry-alert-error">{processedRegistry.error}</div>
              ) : processedRegistry.isLoading && processedPreviewCount === 0 ? (
                <div className="registry-loading">Carregando histórico de IDs…</div>
              ) : processedPreviewCount > 0 ? (
                <>
                  <p className="registry-caption">
                    Exibindo {processedPreviewCount.toLocaleString('pt-BR')} ID(s) mais recentes de um total de{' '}
                    {processedTotal.toLocaleString('pt-BR')} armazenadas no servidor.
                  </p>
                  <ul className="registry-preview">
                    {processedRegistry.ids.map((id) => (
                      <li key={id} className="registry-preview-item">{id}</li>
                    ))}
                  </ul>
                </>
              ) : (
                <div className="registry-empty">Nenhum Steam ID processado foi registrado ainda.</div>
              )}
            </div>

          {processedProfiles.length > 0 && (
            <div className="surface processed-card">
              <div className="card-header compact">
                <h2>Perfis processados</h2>
                <p>IDs concluídas são removidas automaticamente do campo de entrada.</p>
              </div>
              <ul className="processed-list">
                {processedProfiles.map((profile) => {
                  const statusKey = profile.status || 'pending';
                  const personaLabel = profile.inGame && profile.currentGame
                    ? `Jogando ${profile.currentGame}`
                    : profile.personaStateLabel || (profile.inGame ? 'Em jogo' : 'Status desconhecido');
                  const personaClass = profile.inGame
                    ? 'processed-chip-game'
                    : Number(profile.personaState) > 0
                      ? 'processed-chip-online'
                      : 'processed-chip-offline';
                  const hasPersonaChip = Boolean(personaLabel);

                  return (
                    <li key={profile.id} className={`processed-item processed-${statusKey}`}>
                      <div className="processed-header">
                        <div className="processed-identification">
                          <span className="processed-name">{profile.name || 'Perfil Steam'}</span>
                          <span className="processed-id">{profile.id}</span>
                        </div>
                        <div className="processed-chips">
                          {hasPersonaChip && (
                            <span className={`processed-chip ${personaClass}`}>{personaLabel}</span>
                          )}
                          {typeof profile.steamLevel === 'number' && (
                            <span className="processed-chip processed-chip-level">Nível {profile.steamLevel}</span>
                          )}
                          {profile.vacBanned && (
                            <span className="processed-chip processed-chip-danger">VAC/Game Ban</span>
                          )}
                        </div>
                      </div>
                      <div className="processed-status-row">
                        <span className={`processed-status-label processed-status-${statusKey}`}>
                          {formatProcessedStatus(profile)}
                        </span>
                        {profile.status === 'success' && (
                          <span className="processed-value">
                            R$ {Number(profile.totalValueBRL || 0).toFixed(2).replace('.', ',')}
                          </span>
                        )}
                      </div>
                      {profile.statusReason && (
                        <p className="processed-note">{profile.statusReason}</p>
                      )}
                    </li>
                  );
                })}
              </ul>
            </div>
          )}

          {jobResult && (
            <div className="surface metrics-card">
              <div className="card-header compact">
                <h2>{jobResult.partial ? 'Prévia do processamento' : 'Resumo da execução'}</h2>
                <p>
                  {jobResult.partial
                    ? 'Dados parciais disponíveis enquanto a análise está pausada.'
                    : 'Dados consolidados da última análise concluída.'}
                </p>
              </div>
              {metricTiles.length > 0 && (
                <div className="summary-grid metric-grid">
                  {metricTiles.map((tile) => (
                    <div key={tile.label} className="metric-tile">
                      <span className="metric-label">{tile.label}</span>
                      <strong className="metric-value">{tile.value}</strong>
                    </div>
                  ))}
                </div>
              )}
              <div className="metric-filters">
                <span className="metric-filter-label">Filtros ativos</span>
                <div className="metric-filter-chips">
                  <span className="metric-filter-chip">
                    Nível {filterComparatorSymbol} {displayedFilters.levelThreshold}
                  </span>
                  <span className="metric-filter-chip">{filterOnlineText}</span>
                  <span className="metric-filter-chip">{filterUnknownText}</span>
                </div>
              </div>
            </div>
          )}
            </section>

            <section className="output-column">
          <div className="surface log-card">
            <div className="card-header log-header">
              <div>
                <h2>Log em tempo real</h2>
                <p className="card-subtitle">Eventos transmitidos diretamente pelo backend via SSE.</p>
              </div>
              <div className="log-header-tools">
                {currentJobId && (
                  <span className="job-pill" title={`Job ${currentJobId}`}>
                    Job {currentJobId.slice(0, 8)}…
                  </span>
                )}
                {activeShareLink && (
                  <button type="button" className="ghost-btn ghost-compact" onClick={handleCopyShareLink}>
                    Copiar link de acompanhamento
                  </button>
                )}
                <span className={`status-indicator status-${statusTone}`}>
                  <span className="status-pulse" />
                  {statusLabel}
                </span>
              </div>
            </div>

            <div className="log-stream" ref={logContainerRef}>
              {logs.length === 0 ? (
                <div className="log-empty">
                  <p>Os eventos da análise aparecerão aqui em tempo real.</p>
                </div>
              ) : (
                logs.map((log, index) => {
                  const separatorIndex = log.message.indexOf(']');
                  const prefix = separatorIndex >= 0 ? `${log.message.substring(0, separatorIndex + 1)} ` : '';
                  const message = separatorIndex >= 0 ? log.message.substring(separatorIndex + 1).trim() : log.message;

                  return (
                    <div key={`${index}-${log.timestamp ?? index}`} className={`log-entry log-${log.type || 'info'}`}>
                      <span className="log-prefix">{prefix}</span>
                      <span className="log-message">{message}</span>
                    </div>
                  );
                })
              )}
            </div>
          </div>

          {jobResult?.reportHtml && (
            <div className="surface report-card">
              <div className="card-header report-header">
                <div>
                  <h2>{jobResult.partial ? 'Relatório parcial' : 'Relatório detalhado'}</h2>
                  <p className="card-subtitle">
                    {jobResult.partial
                      ? 'Prévia em HTML da execução pausada para consulta imediata.'
                      : 'Visualize o relatório renderizado diretamente dentro do painel.'}
                  </p>
                </div>
                <button type="button" className="secondary-btn" onClick={handleDownloadReport}>
                  Baixar HTML
                </button>
              </div>
              <div className="report-frame">
                <iframe
                  title="Relatório de inventário"
                  srcDoc={jobResult.reportHtml}
                  sandbox="allow-same-origin allow-scripts"
                />
              </div>
            </div>
          )}

          {reportHistory.length > 0 && (
            <div className="surface history-card">
              <div className="card-header history-header">
                <div>
                  <h2>Relatórios salvos</h2>
                  <p className="card-subtitle">Cada geração concluída fica disponível para consulta rápida.</p>
                </div>
                <button type="button" className="ghost-btn ghost-compact" onClick={handleClearHistory}>
                  Limpar histórico
                </button>
              </div>
              <div className="history-tabs">
                {reportHistory.map((entry) => (
                  <button
                    key={entry.id}
                    type="button"
                    className={`history-tab ${activeHistoryId === entry.id ? 'history-tab-active' : ''}`}
                    onClick={() => handleSelectHistory(entry.id)}
                  >
                    <span className="history-tab-label">{entry.partial ? 'Prévia' : 'Final'}</span>
                    <strong className="history-tab-date">{formatHistoryTimestamp(entry.generatedAt)}</strong>
                  </button>
                ))}
              </div>
              {activeHistoryEntry ? (
                <div className="history-preview">
                  <div className="history-summary">
                    <span className={`history-badge ${activeHistoryEntry.partial ? 'history-badge-partial' : 'history-badge-final'}`}>
                      {activeHistoryEntry.partial ? 'Prévia' : 'Final'}
                    </span>
                    <div className="history-metrics">
                      <span>
                        IDs processadas: {activeHistoryEntry.totals?.processed ?? activeHistoryEntry.totals?.requested ?? 0}
                      </span>
                      <span>Inventários avaliados: {activeHistoryEntry.successCount ?? 0}</span>
                    </div>
                  </div>
                  <div className="history-actions">
                    <button
                      type="button"
                      className="secondary-btn"
                      onClick={() => handleDownloadHistoryEntry(activeHistoryEntry)}
                    >
                      Baixar HTML
                    </button>
                  </div>
                  <div className="history-frame">
                    {activeHistoryEntry.reportHtml ? (
                      <iframe
                        title={`Relatório salvo ${formatHistoryTimestamp(activeHistoryEntry.generatedAt)}`}
                        srcDoc={activeHistoryEntry.reportHtml}
                        sandbox="allow-same-origin allow-scripts"
                      />
                    ) : activeHistoryEntry.reportPath ? (
                      <iframe
                        title={`Relatório salvo ${formatHistoryTimestamp(activeHistoryEntry.generatedAt)}`}
                        src={`/${activeHistoryEntry.reportPath.replace(/^\/+/, '')}`}
                        sandbox="allow-same-origin allow-scripts"
                      />
                    ) : (
                      <div className="history-frame-empty">Nenhum HTML disponível para este relatório.</div>
                    )}
                  </div>
                </div>
              ) : (
                <div className="history-empty">Selecione um relatório para visualizar.</div>
              )}
            </div>
          )}
            </section>
          </div>
        ) : (
          <section className="friends-panel surface">
            <div className="card-header">
              <h2>Listas de amigos Steam</h2>
              <p>Gere rapidamente arquivos .txt com os amigos de qualquer SteamID64 utilizando a API oficial da Steam.</p>
            </div>

            {friendsError && (
              <div className="alert alert-error">{friendsError}</div>
            )}

            {friendsStatus && (
              <div className="alert alert-success">{friendsStatus}</div>
            )}

            <form className="friends-form" onSubmit={handleFriendsSubmit}>
              <label className="field-label" htmlFor="friends-steam-ids">Steam IDs</label>
              <textarea
                id="friends-steam-ids"
                placeholder="Cole uma SteamID64 por linha. Ex: 76561198077240100"
                value={friendsInput}
                onChange={(event) => setFriendsInput(event.target.value)}
                rows={8}
                disabled={isFetchingFriends}
              />
              <p className="field-hint">Aceitamos apenas IDs numéricos de 17 dígitos. Outros caracteres são ignorados automaticamente.</p>
              <div className="friends-filter-controls">
                <p className="friends-filter-hint">
                  Mantemos automaticamente apenas perfis offline ou fora de jogo. Ative a opção abaixo para incluir contas sem dados completos.
                </p>
                <label className="friends-filter-toggle">
                  <input
                    type="checkbox"
                    checked={friendsIncludeMissingData}
                    onChange={(event) => setFriendsIncludeMissingData(event.target.checked)}
                    disabled={isFetchingFriends}
                  />
                  <span>Incluir perfis sem dados completos</span>
                </label>
              </div>
              <div className="button-row">
                <button type="submit" className="primary-btn" disabled={isFetchingFriends || !friendsInput.trim()}>
                  {isFetchingFriends ? 'Consultando…' : 'Buscar amigos'}
                </button>
                <button type="button" className="ghost-btn" onClick={resetFriendsInterface} disabled={isFetchingFriends}>
                  Limpar campos
                </button>
              </div>
            </form>

            <div className="friends-results">
              {isFetchingFriends ? (
                <div className="friends-empty">Consultando listas de amigos diretamente na Steam…</div>
              ) : hasFriendsResults ? (
                friendsResults.map((result, index) => {
                  const stats = result?.stats || {};
                  const totalFriends = Number.isFinite(stats.totalFriends)
                    ? stats.totalFriends
                    : typeof result?.friendCount === 'number'
                      ? result.friendCount
                      : Array.isArray(result?.friends)
                        ? result.friends.length
                        : 0;
                  const keptFriends = Number.isFinite(stats.kept)
                    ? stats.kept
                    : Array.isArray(result?.friends)
                      ? result.friends.length
                      : 0;
                  const offlineEligible = Number.isFinite(stats.offlineEligible)
                    ? stats.offlineEligible
                    : keptFriends;
<<<<<<< HEAD
                  const levelThreshold = Number.isFinite(stats.levelThreshold) ? stats.levelThreshold : 16;
                  const filteredBreakdown = [
                    { label: 'Online/ocupados', value: stats.filteredOnline },
                    { label: 'Em jogo', value: stats.filteredInGame },
                    { label: `Nível ≤ ${Math.max(levelThreshold - 1, 0)}`, value: stats.filteredLowLevel },
                    {
                      label: 'Sem dados',
                      value: (stats.filteredMissingProfile || 0) + (stats.filteredUnknownLevel || 0),
                    },
                  ].filter((item) => Number.isFinite(item.value) && item.value > 0);
=======
                  const filteredMissingTotal = Number.isFinite(stats.filteredMissingProfile)
                    ? stats.filteredMissingProfile
                    : 0;
                  const includedMissingTotal = Number.isFinite(stats.includedMissingProfile)
                    ? stats.includedMissingProfile
                    : 0;

                  const filteredBreakdown = [];
                  if (Number.isFinite(stats.filteredOnline) && stats.filteredOnline > 0) {
                    filteredBreakdown.push({ label: 'Online/ocupados', value: stats.filteredOnline });
                  }
                  if (Number.isFinite(stats.filteredInGame) && stats.filteredInGame > 0) {
                    filteredBreakdown.push({ label: 'Em jogo', value: stats.filteredInGame });
                  }
                  if (filteredMissingTotal > 0) {
                    filteredBreakdown.push({ label: 'Sem dados (descartados)', value: filteredMissingTotal });
                  }
                  if (includedMissingTotal > 0) {
                    filteredBreakdown.push({ label: 'Sem dados (incluídos)', value: includedMissingTotal, type: 'included' });
                  }
>>>>>>> 9d1f6b14

                  return (
                    <div
                      key={`${result?.steamId || 'steam-id'}-${index}`}
                      className={`friends-result-card ${result?.error ? 'friends-result-card-error' : ''}`}
                    >
                      <div className="friends-result-header">
                        <div>
                          <span className="friends-result-label">Steam ID</span>
                          <strong>{result?.steamId || 'Informada'}</strong>
                        </div>
                        <span className="friends-count">
                          {result?.error ? 'Erro' : `${keptFriends}/${totalFriends} aprovados`}
                        </span>
                      </div>
                      {result?.error ? (
                        <p className="friends-result-error">{result.error}</p>
                      ) : (
                        <>
                          <div className="friends-stat-grid">
                            <div className="friends-stat-card friends-stat-card-total">
                              <span className="friends-stat-value">{totalFriends}</span>
                              <span className="friends-stat-label">Total na Steam</span>
                            </div>
                            <div className="friends-stat-card friends-stat-card-highlight">
                              <span className="friends-stat-value">{keptFriends}</span>
<<<<<<< HEAD
                              <span className="friends-stat-label">Aprovados (nível ≥ {levelThreshold})</span>
                            </div>
                            <div className="friends-stat-card">
                              <span className="friends-stat-value">{offlineEligible}</span>
                              <span className="friends-stat-label">Offline & fora de jogo</span>
=======
                              <span className="friends-stat-label">Aprovados (offline / fora de jogo)</span>
                            </div>
                            <div className="friends-stat-card">
                              <span className="friends-stat-value">{offlineEligible}</span>
                              <span className="friends-stat-label">Offline & fora de jogo (com dados)</span>
>>>>>>> 9d1f6b14
                            </div>
                          </div>
                          <div className="friends-filter-summary">
                            {filteredBreakdown.length > 0 ? (
                              filteredBreakdown.map((item) => (
<<<<<<< HEAD
                                <span key={item.label} className="friends-filter-chip">
=======
                                <span
                                  key={item.label}
                                  className={`friends-filter-chip${item.type === 'included' ? ' friends-filter-chip-included' : ''}`}
                                >
>>>>>>> 9d1f6b14
                                  <span className="friends-filter-label">{item.label}</span>
                                  <span className="friends-filter-value">{item.value}</span>
                                </span>
                              ))
                            ) : (
                              <span className="friends-filter-empty">Nenhum amigo foi descartado pelos filtros.</span>
                            )}
                          </div>
                          <div className="friends-list-wrapper">
                            {Array.isArray(result?.friends) && result.friends.length > 0 ? (
                              <>
                                <p className="friends-list-description">IDs aprovados</p>
                                <pre className="friends-list">{result.friends.join('\n')}</pre>
                              </>
                            ) : (
<<<<<<< HEAD
                              <p className="friends-list-empty">Nenhum amigo atendeu aos filtros (offline e nível &gt; 15).</p>
=======
                              <p className="friends-list-empty">Nenhum amigo offline ou fora de jogo foi encontrado.</p>
>>>>>>> 9d1f6b14
                            )}
                          </div>
                        </>
                      )}
                    </div>
                  );
                })
              ) : (
                <div className="friends-empty">Os resultados aparecerão aqui após a consulta.</div>
              )}
            </div>

            {hasFriendsResults && (
              <div className="friends-actions">
                <div className="friends-actions-info">
                  <span className="friends-actions-total">{totalApprovedFriends}</span>
                  <span>IDs aprovados prontos para download</span>
                </div>
                <button
                  type="button"
                  className="secondary-btn"
                  onClick={handleDownloadFriends}
                  disabled={totalApprovedFriends === 0}
                >
                  Baixar IDs filtrados (.txt)
                </button>
              </div>
            )}
          </section>
        )}
      </main>

      <footer className="footer">
        <p>
          Infraestrutura pronta para ambientes em nuvem. Backend Node.js com SSE, frontend React responsivo e integrações oficiais Steam Web API &amp; Montuga API.
        </p>
      </footer>
    </div>
  );
}

export default App;<|MERGE_RESOLUTION|>--- conflicted
+++ resolved
@@ -139,10 +139,7 @@
   const [friendsError, setFriendsError] = useState(null);
   const [friendsStatus, setFriendsStatus] = useState(null);
   const [isFetchingFriends, setIsFetchingFriends] = useState(false);
-<<<<<<< HEAD
-=======
   const [friendsIncludeMissingData, setFriendsIncludeMissingData] = useState(true);
->>>>>>> 9d1f6b14
   const aggregatedFriendIds = useMemo(() => {
     const unique = new Set();
     for (const result of friendsResults) {
@@ -159,10 +156,7 @@
     return Array.from(unique);
   }, [friendsResults]);
   const totalApprovedFriends = aggregatedFriendIds.length;
-<<<<<<< HEAD
-=======
   const hasFriendsResults = friendsResults.length > 0;
->>>>>>> 9d1f6b14
   const hydrationAttemptedRef = useRef(false);
   const sharedJobCandidateRef = useRef(null);
   const [isHydratingJob, setIsHydratingJob] = useState(false);
@@ -461,17 +455,6 @@
       if (!hasValidResponse) {
         setFriendsStatus('Não foi possível recuperar amigos para os IDs informados.');
       } else {
-<<<<<<< HEAD
-        const levelThreshold = payload.find((entry) => Number.isFinite(entry?.stats?.levelThreshold))?.stats?.levelThreshold || 16;
-        const totals = payload.reduce(
-          (accumulator, entry) => {
-            if (!entry?.error) {
-              const kept = Array.isArray(entry?.friends) ? entry.friends.length : 0;
-              const eligible = Number.isFinite(entry?.stats?.offlineEligible) ? entry.stats.offlineEligible : 0;
-              return {
-                kept: accumulator.kept + kept,
-                offlineEligible: accumulator.offlineEligible + eligible,
-=======
         const totals = payload.reduce(
           (accumulator, entry) => {
             if (!entry?.error && entry?.stats) {
@@ -488,26 +471,10 @@
                 offlineEligible: accumulator.offlineEligible + eligible,
                 includedMissing: accumulator.includedMissing + missingIncluded,
                 discardedMissing: accumulator.discardedMissing + missingDiscarded,
->>>>>>> 9d1f6b14
               };
             }
             return accumulator;
           },
-<<<<<<< HEAD
-          { kept: 0, offlineEligible: 0 },
-        );
-
-        if (totals.kept > 0) {
-          setFriendsStatus(
-            `Filtramos ${totals.kept} amigos offline com nível ≥ ${levelThreshold}.${
-              totals.offlineEligible > totals.kept
-                ? ` ${totals.offlineEligible - totals.kept} foram descartados por não atingirem o nível mínimo.`
-                : ''
-            }`,
-          );
-        } else {
-          setFriendsStatus('Nenhum amigo atendeu aos filtros (offline, fora de jogo e nível > 15).');
-=======
           { kept: 0, offlineEligible: 0, includedMissing: 0, discardedMissing: 0 },
         );
 
@@ -530,7 +497,6 @@
           setFriendsStatus(`${baseMessage}${discardedMessage}${missingMessage}${missingDiscardedMessage}`);
         } else {
           setFriendsStatus('Nenhum amigo offline ou fora de jogo foi encontrado para os IDs informados.');
->>>>>>> 9d1f6b14
         }
       }
     } catch (error) {
@@ -2111,18 +2077,6 @@
                   const offlineEligible = Number.isFinite(stats.offlineEligible)
                     ? stats.offlineEligible
                     : keptFriends;
-<<<<<<< HEAD
-                  const levelThreshold = Number.isFinite(stats.levelThreshold) ? stats.levelThreshold : 16;
-                  const filteredBreakdown = [
-                    { label: 'Online/ocupados', value: stats.filteredOnline },
-                    { label: 'Em jogo', value: stats.filteredInGame },
-                    { label: `Nível ≤ ${Math.max(levelThreshold - 1, 0)}`, value: stats.filteredLowLevel },
-                    {
-                      label: 'Sem dados',
-                      value: (stats.filteredMissingProfile || 0) + (stats.filteredUnknownLevel || 0),
-                    },
-                  ].filter((item) => Number.isFinite(item.value) && item.value > 0);
-=======
                   const filteredMissingTotal = Number.isFinite(stats.filteredMissingProfile)
                     ? stats.filteredMissingProfile
                     : 0;
@@ -2143,7 +2097,6 @@
                   if (includedMissingTotal > 0) {
                     filteredBreakdown.push({ label: 'Sem dados (incluídos)', value: includedMissingTotal, type: 'included' });
                   }
->>>>>>> 9d1f6b14
 
                   return (
                     <div
@@ -2170,32 +2123,20 @@
                             </div>
                             <div className="friends-stat-card friends-stat-card-highlight">
                               <span className="friends-stat-value">{keptFriends}</span>
-<<<<<<< HEAD
-                              <span className="friends-stat-label">Aprovados (nível ≥ {levelThreshold})</span>
-                            </div>
-                            <div className="friends-stat-card">
-                              <span className="friends-stat-value">{offlineEligible}</span>
-                              <span className="friends-stat-label">Offline & fora de jogo</span>
-=======
                               <span className="friends-stat-label">Aprovados (offline / fora de jogo)</span>
                             </div>
                             <div className="friends-stat-card">
                               <span className="friends-stat-value">{offlineEligible}</span>
                               <span className="friends-stat-label">Offline & fora de jogo (com dados)</span>
->>>>>>> 9d1f6b14
                             </div>
                           </div>
                           <div className="friends-filter-summary">
                             {filteredBreakdown.length > 0 ? (
                               filteredBreakdown.map((item) => (
-<<<<<<< HEAD
-                                <span key={item.label} className="friends-filter-chip">
-=======
                                 <span
                                   key={item.label}
                                   className={`friends-filter-chip${item.type === 'included' ? ' friends-filter-chip-included' : ''}`}
                                 >
->>>>>>> 9d1f6b14
                                   <span className="friends-filter-label">{item.label}</span>
                                   <span className="friends-filter-value">{item.value}</span>
                                 </span>
@@ -2211,11 +2152,7 @@
                                 <pre className="friends-list">{result.friends.join('\n')}</pre>
                               </>
                             ) : (
-<<<<<<< HEAD
-                              <p className="friends-list-empty">Nenhum amigo atendeu aos filtros (offline e nível &gt; 15).</p>
-=======
                               <p className="friends-list-empty">Nenhum amigo offline ou fora de jogo foi encontrado.</p>
->>>>>>> 9d1f6b14
                             )}
                           </div>
                         </>
