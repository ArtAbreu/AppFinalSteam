--- conflicted
+++ resolved
@@ -434,17 +434,6 @@
   }, [registerHistoryEntry, subscribeToJob, updateJobReference]);
 
   useEffect(() => {
-<<<<<<< HEAD
-    const candidate = resolveSharedJobCandidate();
-    const hasCandidateChanged = sharedJobCandidateRef.current !== candidate;
-
-    if (hasCandidateChanged) {
-      sharedJobCandidateRef.current = candidate;
-      hydrationAttemptedRef.current = false;
-    }
-
-=======
->>>>>>> 0bb8e240
     if (!isAuthenticated || hydrationAttemptedRef.current) {
       return;
     }
@@ -453,8 +442,6 @@
     }
 
     hydrationAttemptedRef.current = true;
-<<<<<<< HEAD
-=======
     const params = new URLSearchParams(window.location.search);
     let candidate = params.get('job');
     if (!candidate) {
@@ -464,7 +451,6 @@
         console.warn('Não foi possível recuperar o job ativo armazenado.', error);
       }
     }
->>>>>>> 0bb8e240
 
     if (candidate) {
       hydrateJobFromServer(candidate).catch((error) => {
@@ -472,20 +458,11 @@
         setStatusBanner({ type: 'error', message: error.message || 'Não foi possível recuperar o job informado.' });
         setActiveShareLink(null);
         updateJobReference(null);
-<<<<<<< HEAD
-        sharedJobCandidateRef.current = null;
-        hydrationAttemptedRef.current = false;
-=======
->>>>>>> 0bb8e240
       });
     } else {
       setActiveShareLink(null);
     }
-<<<<<<< HEAD
-  }, [hydrateJobFromServer, isAuthenticated, resolveSharedJobCandidate, updateJobReference]);
-=======
   }, [hydrateJobFromServer, isAuthenticated, updateJobReference]);
->>>>>>> 0bb8e240
 
   const handleSubmit = useCallback(async (event) => {
     event.preventDefault();
