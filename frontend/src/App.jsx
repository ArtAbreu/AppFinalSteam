--- conflicted
+++ resolved
@@ -179,18 +179,8 @@
       try {
         const payload = JSON.parse(event.data);
         setProcessedProfiles((previous) => {
-<<<<<<< HEAD
           const filtered = previous.filter((item) => item.id !== payload.id);
           return [{ ...payload }, ...filtered].slice(0, 200);
-=======
-          const existingIndex = previous.findIndex((item) => item.id === payload.id);
-          if (existingIndex >= 0) {
-            const clone = [...previous];
-            clone[existingIndex] = { ...clone[existingIndex], ...payload };
-            return clone;
-          }
-          return [...previous, payload];
->>>>>>> 473d3487
         });
 
         pendingIdsRef.current = pendingIdsRef.current.filter((id) => id !== payload.id);
@@ -577,10 +567,6 @@
                 value={webhookUrl}
                 onChange={(event) => setWebhookUrl(event.target.value)}
                 disabled={isJobActive}
-<<<<<<< HEAD
-              />
-              <p className="field-hint">Informe um endpoint HTTP para receber notificações quando o processamento iniciar, pausar, retomar ou concluir.</p>
-=======
               />
               <p className="field-hint">Informe um endpoint HTTP para receber notificações quando o processamento iniciar, pausar, retomar ou concluir.</p>
 
@@ -606,7 +592,6 @@
                 disabled={isJobActive}
               />
               <p className="field-hint">Informe um endpoint HTTP para receber notificações quando o processamento iniciar, pausar, retomar ou concluir.</p>
->>>>>>> 473d3487
 
               <div className="button-row">
                 <button type="submit" className="primary-btn" disabled={isJobActive || !steamIds.trim()}>
