import React, { useState, useRef, useEffect, useCallback, useMemo } from 'react';
import './App.css';

const MAX_STEAM_IDS = 25000;
const PROCESSED_PREVIEW_LIMIT = 20;
function normalizeHistoryEntryPayload(entry) {
  if (!entry || typeof entry !== 'object') {
    return null;
  }

  const jobId = entry.jobId ? String(entry.jobId).trim() : 'desconhecido';
  let generatedAt = new Date().toISOString();
  if (entry.generatedAt) {
    const candidate = new Date(entry.generatedAt);
    if (!Number.isNaN(candidate.getTime())) {
      generatedAt = candidate.toISOString();
    }
  }

  const normalized = {
    ...entry,
    jobId,
    generatedAt,
    partial: Boolean(entry.partial),
    reportHtml: typeof entry.reportHtml === 'string' ? entry.reportHtml : '',
    reportPath:
      typeof entry.reportPath === 'string' && entry.reportPath.trim()
        ? entry.reportPath.trim().replace(/\\+/g, '/').replace(/^\/+/, '')
        : null,
  };

  normalized.successCount =
    typeof normalized.successCount === 'number' && Number.isFinite(normalized.successCount)
      ? normalized.successCount
      : null;
  normalized.id = entry.id || `${jobId}-${generatedAt}`;

  return normalized;
}

function sanitizeSteamId(value) {
  if (value === undefined || value === null) {
    return null;
  }
  const digits = String(value).trim().replace(/[^0-9]/g, '');
  if (!/^\d{17}$/.test(digits)) {
    return null;
  }
  return digits;
}

function extractUniqueSteamIds(value) {
  const unique = new Set();
  for (const chunk of String(value ?? '').split(/\s+/)) {
    const sanitized = sanitizeSteamId(chunk);
    if (sanitized) {
      unique.add(sanitized);
    }
  }
  return Array.from(unique);
}

function App() {
  const [steamIds, setSteamIds] = useState('');
  const [logs, setLogs] = useState([]);
  const [isProcessing, setIsProcessing] = useState(false);
  const [jobResult, setJobResult] = useState(null);
  const [errorMessage, setErrorMessage] = useState(null);
  const [statusBanner, setStatusBanner] = useState(null);
  const [processedProfiles, setProcessedProfiles] = useState([]);
  const [currentJobId, setCurrentJobId] = useState(null);
  const [isPaused, setIsPaused] = useState(false);
  const [isStoppingJob, setIsStoppingJob] = useState(false);
  const [reportHistory, setReportHistory] = useState(() => {
    if (typeof window === 'undefined') {
      return [];
    }
    try {
      const stored = window.localStorage.getItem('aci-history');
      if (stored) {
        const parsed = JSON.parse(stored);
        if (Array.isArray(parsed)) {
          return parsed
            .map((entry) => normalizeHistoryEntryPayload(entry))
            .filter((entry) => entry !== null);
        }
      }
    } catch (error) {
      console.warn('Não foi possível carregar o histórico salvo localmente.', error);
    }
    return [];
  });
  const [activeHistoryId, setActiveHistoryId] = useState(null);
  const [webhookUrl, setWebhookUrl] = useState(() => {
    if (typeof window === 'undefined') {
      return '';
    }
    return window.localStorage.getItem('aci-webhook-url') || '';
  });
  const [activeShareLink, setActiveShareLink] = useState(() => {
    if (typeof window === 'undefined') {
      return null;
    }
    const params = new URLSearchParams(window.location.search);
    const jobParam = params.get('job');
    if (jobParam) {
      return `${window.location.origin}${window.location.pathname}?job=${jobParam}`;
    }
    try {
      const storedLink = window.localStorage.getItem('aci-share-link');
      if (storedLink) {
        return storedLink;
      }
      const stored = window.localStorage.getItem('aci-active-job-id');
      if (stored) {
        return `${window.location.origin}${window.location.pathname}?job=${stored}`;
      }
    } catch (error) {
      console.warn('Não foi possível recuperar o link de acompanhamento salvo.', error);
    }
    return null;
  });
  const [activeTab, setActiveTab] = useState('analysis');
  const [friendsInput, setFriendsInput] = useState('');
  const [friendsResults, setFriendsResults] = useState([]);
  const [friendsError, setFriendsError] = useState(null);
  const [friendsStatus, setFriendsStatus] = useState(null);
  const [isFetchingFriends, setIsFetchingFriends] = useState(false);
  const aggregatedFriendIds = useMemo(() => {
    const unique = new Set();
    for (const result of friendsResults) {
      if (result?.error || !Array.isArray(result?.friends)) {
        continue;
      }
      for (const friendId of result.friends) {
        const sanitized = sanitizeSteamId(friendId);
        if (sanitized) {
          unique.add(sanitized);
        }
      }
    }
    return Array.from(unique);
  }, [friendsResults]);
  const totalApprovedFriends = aggregatedFriendIds.length;
  const hasFriendsResults = friendsResults.length > 0;
  const hydrationAttemptedRef = useRef(false);
  const sharedJobCandidateRef = useRef(null);
  const [isHydratingJob, setIsHydratingJob] = useState(false);
  const serverHistoryFetchedRef = useRef(false);
  const [processedRegistry, setProcessedRegistry] = useState(() => {
    if (typeof window === 'undefined') {
      return {
        total: 0,
        ids: [],
        isLoading: false,
        error: null,
        lastUpdated: null,
      };
    }
    try {
      const stored = window.localStorage.getItem('aci-processed-registry');
      if (stored) {
        const parsed = JSON.parse(stored);
        if (parsed && typeof parsed === 'object') {
          return {
            total: Number.isFinite(Number(parsed.total)) ? Number(parsed.total) : 0,
            ids: Array.isArray(parsed.ids) ? parsed.ids.filter(Boolean) : [],
            isLoading: false,
            error: null,
            lastUpdated: parsed.lastUpdated || null,
          };
        }
      }
    } catch (error) {
      console.warn('Não foi possível recuperar o histórico de IDs processadas salvo localmente.', error);
    }
    return {
      total: 0,
      ids: [],
      isLoading: false,
      error: null,
      lastUpdated: null,
    };
  });
<<<<<<< HEAD
  const [processedExclusions, setProcessedExclusions] = useState(() => {
    if (typeof window === 'undefined') {
      return { ids: [], lastUpdated: null };
    }
    try {
      const stored = window.localStorage.getItem('aci-processed-exclusions');
      if (stored) {
        const parsed = JSON.parse(stored);
        if (parsed && typeof parsed === 'object') {
          return {
            ids: Array.isArray(parsed.ids) ? parsed.ids.filter(Boolean) : [],
            lastUpdated: parsed.lastUpdated || null,
          };
        }
      }
    } catch (error) {
      console.warn('Não foi possível recuperar o histórico de exclusões de IDs.', error);
    }
    return { ids: [], lastUpdated: null };
  });
=======
>>>>>>> 61a01b54

  const applyJobResultPayload = useCallback((payload) => {
    if (!payload) {
      setJobResult(null);
      return;
    }

    setJobResult(payload);
  }, []);

  useEffect(() => {
    if (typeof window === 'undefined') {
      return;
    }
    try {
      if (activeShareLink) {
        window.localStorage.setItem('aci-share-link', activeShareLink);
      } else {
        window.localStorage.removeItem('aci-share-link');
      }
    } catch (error) {
      console.warn('Não foi possível persistir o link compartilhado.', error);
    }
  }, [activeShareLink]);

  useEffect(() => {
    if (reportHistory.length === 0) {
      setActiveHistoryId(null);
      return;
    }
    if (!activeHistoryId || !reportHistory.some((entry) => entry.id === activeHistoryId)) {
      setActiveHistoryId(reportHistory[0].id);
    }
  }, [reportHistory, activeHistoryId]);

  const logContainerRef = useRef(null);
  const eventSourceRef = useRef(null);
  const finishedRef = useRef(false);
  const pendingIdsRef = useRef([]);

  const formattedMaxSteamIds = useMemo(() => MAX_STEAM_IDS.toLocaleString('pt-BR'), []);
  const limitErrorMessage = useMemo(
    () => `Limite máximo de ${formattedMaxSteamIds} Steam IDs por processamento. Reduza a lista e tente novamente.`,
    [formattedMaxSteamIds],
  );

  const steamIdMetrics = useMemo(() => {
    const sanitized = extractUniqueSteamIds(steamIds);
    return {
      sanitized,
      count: sanitized.length,
      limitExceeded: sanitized.length > MAX_STEAM_IDS,
    };
  }, [steamIds]);

  const sanitizedSteamIds = steamIdMetrics.sanitized;
  const steamIdCount = steamIdMetrics.count;
  const steamIdLimitExceeded = steamIdMetrics.limitExceeded;
  const processedExclusionSet = useMemo(() => {
    const combined = new Set();
    for (const id of processedRegistry.ids || []) {
      const sanitized = sanitizeSteamId(id);
      if (sanitized) {
        combined.add(sanitized);
      }
    }
    for (const id of processedExclusions.ids || []) {
      const sanitized = sanitizeSteamId(id);
      if (sanitized) {
        combined.add(sanitized);
      }
    }
    return combined;
  }, [processedRegistry.ids, processedExclusions.ids]);

  const excludedCount = processedExclusionSet.size;

  useEffect(() => {
    if (!steamIdLimitExceeded && errorMessage === limitErrorMessage) {
      setErrorMessage(null);
    }
  }, [steamIdLimitExceeded, errorMessage, limitErrorMessage]);

  useEffect(() => {
    if (typeof window === 'undefined') {
      return;
    }
    try {
      window.localStorage.setItem('aci-processed-exclusions', JSON.stringify(processedExclusions));
    } catch (error) {
      console.warn('Não foi possível persistir o histórico de exclusões de IDs.', error);
    }
  }, [processedExclusions]);

  useEffect(() => {
    if (logContainerRef.current) {
      logContainerRef.current.scrollTop = logContainerRef.current.scrollHeight;
    }
  }, [logs]);

  const updateJobReference = useCallback((jobId) => {
    if (typeof window === 'undefined') {
      return null;
    }

    const url = new URL(window.location.href);
    const base = `${url.origin}${url.pathname}`;

    if (jobId) {
      url.searchParams.set('job', jobId);
      window.history.replaceState({}, '', url.toString());
      try {
        window.localStorage.setItem('aci-active-job-id', jobId);
      } catch (error) {
        console.warn('Não foi possível persistir o job ativo localmente.', error);
      }
      return `${base}?job=${jobId}`;
    }

    url.searchParams.delete('job');
    window.history.replaceState({}, '', url.toString());
    try {
      window.localStorage.removeItem('aci-active-job-id');
    } catch (error) {
      console.warn('Não foi possível limpar o job ativo armazenado.', error);
    }
    return null;
  }, []);

  useEffect(() => () => {
    if (eventSourceRef.current) {
      eventSourceRef.current.close();
    }
  }, []);

  useEffect(() => {
    if (typeof window === 'undefined') {
      return;
    }
    try {
      const serialized = JSON.stringify(reportHistory.slice(0, 10));
      window.localStorage.setItem('aci-history', serialized);
    } catch (error) {
      console.warn('Não foi possível persistir o histórico local.', error);
    }
  }, [reportHistory]);

  useEffect(() => {
    if (typeof window === 'undefined') {
      return;
    }
    const trimmed = webhookUrl.trim();
    if (trimmed) {
      window.localStorage.setItem('aci-webhook-url', trimmed);
    } else {
      window.localStorage.removeItem('aci-webhook-url');
    }
  }, [webhookUrl]);

  useEffect(() => {
    if (typeof window === 'undefined') {
      return;
    }
    try {
      window.localStorage.setItem('aci-processed-registry', JSON.stringify(processedRegistry));
    } catch (error) {
      console.warn('Não foi possível persistir o histórico de IDs processadas.', error);
    }
  }, [processedRegistry]);

  const closeEventSource = useCallback(() => {
    if (eventSourceRef.current) {
      eventSourceRef.current.close();
      eventSourceRef.current = null;
    }
    finishedRef.current = true;
  }, []);

  const resetInterface = useCallback(() => {
    closeEventSource();
    setSteamIds('');
    setLogs([]);
    applyJobResultPayload(null);
    setErrorMessage(null);
    setStatusBanner(null);
    setIsProcessing(false);
    setProcessedProfiles([]);
    setCurrentJobId(null);
    setIsPaused(false);
    setIsStoppingJob(false);
    pendingIdsRef.current = [];
    hydrationAttemptedRef.current = false;
    sharedJobCandidateRef.current = null;
    setActiveShareLink(null);
    updateJobReference(null);
  }, [applyJobResultPayload, closeEventSource, updateJobReference]);

  const resetFriendsInterface = useCallback(() => {
    setFriendsInput('');
    setFriendsResults([]);
    setFriendsError(null);
    setFriendsStatus(null);
  }, []);

  const handleFriendsSubmit = useCallback(async (event) => {
    event.preventDefault();
    setFriendsError(null);
    setFriendsStatus(null);

    const ids = friendsInput
      .split(/\r?\n/)
      .map((value) => value.trim())
      .filter((value) => value.length > 0);

    if (ids.length === 0) {
      setFriendsError('Informe pelo menos uma SteamID64.');
      setFriendsResults([]);
      return;
    }

    const requestPayload = { steamIds: ids };

    setIsFetchingFriends(true);
    try {
      const response = await fetch('/friends/list', {
        method: 'POST',
        headers: {
          'Content-Type': 'application/json',
        },
        body: JSON.stringify(requestPayload),
      });
      const data = await response.json().catch(() => ({}));
      if (!response.ok) {
        throw new Error(data.error || 'Não foi possível consultar as listas de amigos.');
      }
      const payload = Array.isArray(data.results) ? data.results : [];
      setFriendsResults(payload);
      const hasValidResponse = payload.some((entry) => !entry?.error);
      if (!hasValidResponse) {
        setFriendsStatus('Não foi possível recuperar amigos para os IDs informados.');
      } else {
        const totals = payload.reduce(
          (accumulator, entry) => {
            if (!entry?.error) {
              const returned = Array.isArray(entry?.friends) ? entry.friends.length : 0;
              const totalFriends = Number.isFinite(entry?.stats?.totalFriends)
                ? entry.stats.totalFriends
                : returned;
              return {
                returned: accumulator.returned + returned,
                total: accumulator.total + totalFriends,
              };
            }
            return accumulator;
          },
          { returned: 0, total: 0 },
        );

        if (totals.returned > 0) {
          const duplicatesRemoved = Math.max(totals.total - totals.returned, 0);
          const baseMessage = `Encontramos ${totals.returned} amigos no total.`;
          const duplicatesMessage = duplicatesRemoved > 0
            ? ` ${duplicatesRemoved} entradas duplicadas foram removidas automaticamente.`
            : ' Todos os IDs foram mantidos sem filtros.';
          setFriendsStatus(`${baseMessage}${duplicatesMessage}`);
        } else {
          setFriendsStatus('Nenhum amigo foi retornado para os IDs informados.');
        }
      }
    } catch (error) {
      setFriendsResults([]);
      setFriendsError(error.message || 'Falha ao consultar as listas de amigos.');
    } finally {
      setIsFetchingFriends(false);
    }
  }, [friendsInput]);

  const handleDownloadFriends = useCallback(() => {
    if (aggregatedFriendIds.length === 0) {
      return;
    }

    const blob = new Blob([`${aggregatedFriendIds.join('\n')}\n`], { type: 'text/plain;charset=utf-8' });
    const url = URL.createObjectURL(blob);
    const anchor = document.createElement('a');
    anchor.href = url;
    anchor.download = `friends_list_${new Date().toISOString().replace(/[:.]/g, '-')}.txt`;
    document.body.appendChild(anchor);
    anchor.click();
    document.body.removeChild(anchor);
    URL.revokeObjectURL(url);
  }, [aggregatedFriendIds]);

  const upsertHistoryEntries = useCallback((entries, { focusLast = false } = {}) => {
    if (!Array.isArray(entries) || entries.length === 0) {
      return;
    }

    const normalizedEntries = entries
      .map((entry) => normalizeHistoryEntryPayload(entry))
      .filter((entry) => entry !== null);

    if (normalizedEntries.length === 0) {
      return;
    }

    const targetId = focusLast ? normalizedEntries[normalizedEntries.length - 1].id : null;

    setReportHistory((previous) => {
      const map = new Map(previous.map((item) => [item.id, item]));
      let changed = false;

      for (const normalized of normalizedEntries) {
        const existing = map.get(normalized.id);
        if (
          !existing ||
          existing.generatedAt !== normalized.generatedAt ||
          existing.reportHtml !== normalized.reportHtml ||
          existing.reportPath !== normalized.reportPath ||
          existing.partial !== normalized.partial ||
          (existing.successCount ?? null) !== (normalized.successCount ?? null)
        ) {
          map.set(normalized.id, normalized);
          changed = true;
        }
      }

      if (!changed) {
        return previous;
      }

      const next = Array.from(map.values()).sort((a, b) => {
        const aTime = new Date(a.generatedAt).getTime();
        const bTime = new Date(b.generatedAt).getTime();
        return (Number.isNaN(bTime) ? 0 : bTime) - (Number.isNaN(aTime) ? 0 : aTime);
      });

      return next.slice(0, 10);
    });

    if (focusLast && targetId) {
      setActiveHistoryId(targetId);
    }
  }, []);

  const registerHistoryEntry = useCallback(
    (entry) => {
      upsertHistoryEntries([entry], { focusLast: true });
    },
    [upsertHistoryEntries],
  );

  const subscribeToJob = useCallback((jobId, options = {}) => {
    const { initialPaused = false, shareLink: shareLinkOverride = null } = options;
    if (eventSourceRef.current) {
      eventSourceRef.current.close();
    }

    finishedRef.current = false;
    setIsStoppingJob(false);
    const eventSource = new EventSource(`/process/${jobId}/stream`);
    eventSourceRef.current = eventSource;
    setCurrentJobId(jobId);
    setIsPaused(initialPaused);
    const link = updateJobReference(jobId);
    setActiveShareLink(shareLinkOverride || link);

    eventSource.addEventListener('log', (event) => {
      try {
        const entry = JSON.parse(event.data);
        setLogs((previous) => [...previous, entry]);
      } catch (error) {
        console.warn('Não foi possível interpretar uma entrada de log SSE.', error);
      }
    });

    eventSource.addEventListener('profile-processed', (event) => {
      try {
        const payload = JSON.parse(event.data);
        setProcessedProfiles((previous) => {
          const filtered = previous.filter((item) => item.id !== payload.id);
          return [{ ...payload }, ...filtered].slice(0, 200);
        });

        pendingIdsRef.current = pendingIdsRef.current.filter((id) => id !== payload.id);
        setSteamIds(pendingIdsRef.current.join('\n'));

        setProcessedRegistry((previous) => {
          const sanitizedId = sanitizeSteamId(payload?.id);
          if (!sanitizedId) {
            return previous;
          }

          const existingIds = Array.isArray(previous.ids) ? previous.ids : [];
          if (existingIds.includes(sanitizedId)) {
            return {
              ...previous,
              isLoading: false,
              lastUpdated: new Date().toISOString(),
            };
          }

          const updatedIds = [sanitizedId, ...existingIds].slice(0, PROCESSED_PREVIEW_LIMIT);
          const previousTotal = Number(previous.total);
          const baselineTotal = Number.isFinite(previousTotal) ? previousTotal : existingIds.length;

          return {
            ...previous,
            ids: updatedIds,
            total: baselineTotal + 1,
            isLoading: false,
            error: null,
            lastUpdated: new Date().toISOString(),
          };
        });
      } catch (error) {
        console.warn('Não foi possível interpretar a notificação de perfil processado.', error);
      }
    });

    eventSource.addEventListener('job-paused', () => {
      setIsPaused(true);
      setIsProcessing(false);
      setIsStoppingJob(false);
      setStatusBanner({ type: 'info', message: 'Processamento pausado. Gere um relatório parcial ou retome quando desejar.' });
    });

    eventSource.addEventListener('job-resumed', () => {
      setIsPaused(false);
      setIsProcessing(true);
      setIsStoppingJob(false);
      setStatusBanner({ type: 'success', message: 'Processamento retomado com sucesso.' });
    });

    eventSource.addEventListener('job-stopping', (event) => {
      let payload = null;
      try {
        payload = JSON.parse(event.data);
      } catch (error) {
        payload = null;
      }
      const message = payload?.reason || 'Finalização manual solicitada. O relatório será consolidado em instantes.';
      setIsStoppingJob(true);
      setIsProcessing(false);
      setIsPaused(false);
      setStatusBanner({ type: 'info', message });
    });

    eventSource.addEventListener('complete', (event) => {
      finishedRef.current = true;
      let parsedPayload = null;
      try {
        parsedPayload = JSON.parse(event.data);
        const enriched = { ...parsedPayload, jobId, partial: false, manualStop: Boolean(parsedPayload?.manualStop) };
        applyJobResultPayload(enriched);
        registerHistoryEntry({ ...enriched, partial: false });
        setErrorMessage(null);
      } catch (error) {
        setErrorMessage('Processamento concluído, mas não foi possível ler o relatório.');
      }
      setIsProcessing(false);
      setIsPaused(false);
      setIsStoppingJob(false);
      setCurrentJobId(null);
      pendingIdsRef.current = [];
      const clearedLink = updateJobReference(null);
      setActiveShareLink((previous) => {
        if (parsedPayload?.shareLink) {
          return parsedPayload.shareLink;
        }
        return previous || clearedLink;
      });
      if (parsedPayload?.manualStop) {
        setStatusBanner({ type: 'info', message: 'Processamento finalizado manualmente. Relatório consolidado com os dados disponíveis.' });
      } else {
        setStatusBanner({ type: 'success', message: 'Processamento concluído com sucesso.' });
      }
      eventSource.close();
      eventSourceRef.current = null;
    });

    eventSource.addEventListener('job-error', (event) => {
      finishedRef.current = true;
      let parsedError = null;
      try {
        parsedError = JSON.parse(event.data);
        setErrorMessage(parsedError.error || 'Falha ao processar as IDs informadas.');
      } catch (error) {
        setErrorMessage('Erro durante o processamento das IDs.');
      }
      setIsProcessing(false);
      setIsPaused(false);
      setIsStoppingJob(false);
      setCurrentJobId(null);
      pendingIdsRef.current = [];
      const clearedLink = updateJobReference(null);
      setActiveShareLink((previous) => {
        if (parsedError?.shareLink) {
          return parsedError.shareLink;
        }
        return previous || clearedLink;
      });
      eventSource.close();
      eventSourceRef.current = null;
    });

    eventSource.addEventListener('end', () => {
      finishedRef.current = true;
      setIsStoppingJob(false);
    });

    eventSource.onerror = async () => {
      if (finishedRef.current) {
        return;
      }
      eventSource.close();
      eventSourceRef.current = null;

      try {
        const fallbackResponse = await fetch(`/process/${jobId}/result`);
        if (fallbackResponse.ok) {
          const payload = await fallbackResponse.json();
          if (payload.logs) {
            setLogs(payload.logs);
          }
          if (payload.reportHtml) {
            applyJobResultPayload(payload);
            setErrorMessage(null);
          } else if (payload.error) {
            setErrorMessage(payload.error);
          }
          if (payload.shareLink) {
            setActiveShareLink((previous) => payload.shareLink || previous);
          }
        } else if (fallbackResponse.status !== 202) {
          const payload = await fallbackResponse.json().catch(() => ({}));
          setErrorMessage(payload.error || 'Conexão com o servidor perdida durante o processamento.');
        }
      } catch (error) {
        setErrorMessage('Não foi possível restabelecer a conexão com o servidor.');
      } finally {
        setIsProcessing(false);
        setIsPaused(false);
        setIsStoppingJob(false);
        setCurrentJobId(null);
        finishedRef.current = true;
        const clearedLink = updateJobReference(null);
        setActiveShareLink((previous) => previous || clearedLink);
      }
    };
  }, [applyJobResultPayload, registerHistoryEntry, updateJobReference]);

  const hydrateJobFromServer = useCallback(async (jobId) => {
    setIsHydratingJob(true);
    try {
      const response = await fetch(`/process/${jobId}/inspect`);
      const data = await response.json().catch(() => ({}));
      if (!response.ok) {
        throw new Error(data.error || 'Não foi possível carregar o job compartilhado.');
      }

      finishedRef.current = data.status === 'complete' || data.status === 'error';
      const stopRequested = Boolean(data.stopRequested);
      const manualStop = Boolean(data.manualStop);
      const manualStopReason = data.manualStopReason || null;

      const pending = Array.isArray(data.pendingIds) ? data.pendingIds : [];
      pendingIdsRef.current = pending;
      setSteamIds(pending.join('\n'));

      const logsPayload = Array.isArray(data.logs) ? data.logs : [];
      setLogs(logsPayload);

      const processedPayload = Array.isArray(data.results) ? [...data.results].reverse().slice(0, 200) : [];
      setProcessedProfiles(processedPayload);

      if (data.reportHtml) {
        const payload = {
          jobId,
          reportHtml: data.reportHtml,
          totals: data.totals,
          successCount: data.successCount,
          generatedAt: data.generatedAt || new Date().toISOString(),
          partial: data.partial,
          reportPath: data.reportPath || null,
          manualStop,
        };
        applyJobResultPayload(payload);
        registerHistoryEntry(payload);
      } else {
        applyJobResultPayload(null);
      }

      if (data.status === 'error') {
        setErrorMessage(data.error || 'O processamento foi encerrado com erro.');
      } else {
        setErrorMessage(null);
      }

      if (data.status === 'processing' || data.status === 'paused') {
        setIsProcessing(stopRequested ? false : data.status === 'processing');
        setIsPaused(stopRequested ? false : data.status === 'paused');
        setIsStoppingJob(stopRequested);
        setCurrentJobId(jobId);
        const link = updateJobReference(jobId);
        const remoteLink = typeof data.shareLink === 'string' && data.shareLink.trim() ? data.shareLink : null;
        setActiveShareLink(remoteLink || link);
        if (stopRequested) {
          setStatusBanner({
            type: 'info',
            message: manualStopReason || 'Finalização manual solicitada. O relatório será consolidado em instantes.',
          });
        } else {
          setStatusBanner({
            type: 'info',
            message: data.status === 'processing'
              ? 'Conectado a uma análise em andamento em outro dispositivo.'
              : 'Conectado a um job pausado. Você pode retomar quando quiser.',
          });
        }
        subscribeToJob(jobId, { initialPaused: data.status === 'paused', shareLink: remoteLink || link });
      } else {
        setIsProcessing(false);
        setIsPaused(false);
        setIsStoppingJob(false);
        setCurrentJobId(null);
        if (data.shareLink) {
          setActiveShareLink((previous) => data.shareLink || previous);
        }
        const clearedLink = updateJobReference(null);
        setActiveShareLink((previous) => previous || clearedLink);
        if (data.status === 'complete') {
          if (manualStop) {
            setStatusBanner({
              type: 'info',
              message: manualStopReason || 'Processamento finalizado manualmente. Relatório consolidado com os dados disponíveis.',
            });
          } else {
            setStatusBanner({ type: 'success', message: 'Relatório concluído recuperado do servidor.' });
          }
        } else if (data.status === 'error') {
          setStatusBanner({ type: 'error', message: data.error || 'O processamento foi encerrado com erro.' });
        } else {
          setStatusBanner({ type: 'info', message: 'Estado atual sincronizado com o servidor.' });
        }
      }
    } finally {
      setIsHydratingJob(false);
    }
  }, [applyJobResultPayload, registerHistoryEntry, subscribeToJob, updateJobReference]);

  const fetchServerHistory = useCallback(async () => {
    try {
      const response = await fetch('/history/entries');
      if (!response.ok) {
        return;
      }
      const payload = await response.json().catch(() => ({}));
      if (Array.isArray(payload.entries) && payload.entries.length > 0) {
        upsertHistoryEntries(payload.entries);
      }
    } catch (error) {
      console.warn('Não foi possível recuperar o histórico do servidor.', error);
    }
  }, [upsertHistoryEntries]);

  const refreshProcessedRegistry = useCallback(async () => {
    setProcessedRegistry((previous) => ({
      ...previous,
      isLoading: true,
      error: null,
    }));

    try {
      const response = await fetch(`/history/processed?limit=${PROCESSED_PREVIEW_LIMIT}`);
      const data = await response.json().catch(() => ({}));

      if (!response.ok) {
        throw new Error(data.error || 'Não foi possível carregar o histórico de IDs processadas.');
      }

      const ids = Array.isArray(data.steamIds)
        ? data.steamIds.map((item) => sanitizeSteamId(item)).filter(Boolean)
        : [];
      const numericTotal = Number(data.total);
      const total = Number.isFinite(numericTotal) ? numericTotal : ids.length;

      const nextRegistry = {
        total,
        ids: ids.slice(0, PROCESSED_PREVIEW_LIMIT),
        isLoading: false,
        error: null,
        lastUpdated: new Date().toISOString(),
      };

      setProcessedRegistry(nextRegistry);
      if (typeof window !== 'undefined') {
        try {
          window.localStorage.setItem('aci-processed-registry', JSON.stringify(nextRegistry));
        } catch (error) {
          console.warn('Não foi possível persistir o histórico de IDs processadas.', error);
        }
      }
    } catch (error) {
      setProcessedRegistry((previous) => ({
        ...previous,
        isLoading: false,
        error: error.message || 'Não foi possível carregar o histórico de IDs processadas.',
      }));
    }
  }, []);

  useEffect(() => {
    if (hydrationAttemptedRef.current) {
      return;
    }
    if (typeof window === 'undefined') {
      return;
    }

    hydrationAttemptedRef.current = true;

    const attemptHydration = async () => {
      const params = new URLSearchParams(window.location.search);
      let candidate = params.get('job');

      if (!candidate) {
        try {
          candidate = window.localStorage.getItem('aci-active-job-id') || '';
        } catch (error) {
          console.warn('Não foi possível recuperar o job ativo armazenado.', error);
        }
      }

      if (candidate) {
        try {
          await hydrateJobFromServer(candidate);
          return;
        } catch (error) {
          console.warn('Falha ao hidratar job existente:', error);
          setStatusBanner({ type: 'error', message: error.message || 'Não foi possível recuperar o job informado.' });
          setActiveShareLink(null);
          updateJobReference(null);
        }
      }

      try {
        const response = await fetch('/process/active');
        const data = await response.json().catch(() => ({}));
        if (!response.ok) {
          throw new Error(data.error || 'Não foi possível localizar análises ativas.');
        }
        if (data.jobId) {
          await hydrateJobFromServer(data.jobId);
          return;
        }
        setStatusBanner({ type: 'info', message: 'Nenhuma análise ativa encontrada no servidor.' });
        setActiveShareLink(null);
      } catch (error) {
        console.warn('Falha ao localizar job ativo:', error);
        setStatusBanner({ type: 'error', message: error.message || 'Não foi possível localizar análises ativas.' });
        setActiveShareLink(null);
      }
    };

    attemptHydration();
  }, [hydrateJobFromServer, updateJobReference]);

  useEffect(() => {
    if (serverHistoryFetchedRef.current) {
      return;
    }
    serverHistoryFetchedRef.current = true;
    fetchServerHistory();
  }, [fetchServerHistory]);

  useEffect(() => {
    refreshProcessedRegistry();
  }, [refreshProcessedRegistry]);

  const handleSteamIdFileUpload = useCallback(async (event) => {
    const file = event.target.files?.[0];
    if (!file) {
      return;
    }

    try {
      const text = await file.text();
      const sanitized = extractUniqueSteamIds(text);
      if (!sanitized.length) {
        setErrorMessage('Nenhuma Steam ID válida foi encontrada no arquivo enviado.');
        setSteamIds('');
        return;
      }

      const limitedIds = sanitized.slice(0, MAX_STEAM_IDS);
      setSteamIds(limitedIds.join('\n'));
      if (sanitized.length > MAX_STEAM_IDS) {
        setErrorMessage(limitErrorMessage);
      } else {
        setErrorMessage(null);
      }
    } catch (error) {
      setErrorMessage('Não foi possível ler o arquivo enviado.');
    } finally {
      event.target.value = '';
    }
  }, [limitErrorMessage]);

<<<<<<< HEAD
  const handleProcessedIdsUpload = useCallback(async (event) => {
    const file = event.target.files?.[0];
    if (!file) {
      return;
    }

    try {
      const text = await file.text();
      const sanitized = extractUniqueSteamIds(text);
      if (!sanitized.length) {
        setStatusBanner({ type: 'error', message: 'Nenhuma Steam ID válida foi encontrada no arquivo enviado.' });
        return;
      }

      setProcessedExclusions((previous) => {
        const existing = Array.isArray(previous.ids) ? previous.ids : [];
        const merged = new Set(existing);
        sanitized.forEach((id) => merged.add(id));
        const ids = Array.from(merged);
        return { ids, lastUpdated: new Date().toISOString() };
      });

      setStatusBanner({
        type: 'success',
        message: `${sanitized.length.toLocaleString('pt-BR')} ID(s) adicionados à lista de exclusão.`,
      });
    } catch (error) {
      setStatusBanner({ type: 'error', message: 'Não foi possível ler o arquivo enviado.' });
    } finally {
      event.target.value = '';
    }
  }, []);

  const handleClearProcessedExclusions = useCallback(() => {
    setProcessedExclusions({ ids: [], lastUpdated: null });
    setStatusBanner({ type: 'info', message: 'Lista de exclusão de IDs limpa com sucesso.' });
  }, []);

=======
>>>>>>> 61a01b54
  const handleSubmit = useCallback(async (event) => {
    event.preventDefault();

    if (!steamIds.trim()) {
      setErrorMessage('Informe ao menos uma Steam ID (64 bits).');
      return;
    }

    if (!sanitizedSteamIds.length) {
      setErrorMessage('Informe ao menos uma Steam ID (64 bits).');
      return;
    }

    if (steamIdLimitExceeded) {
      setErrorMessage(limitErrorMessage);
      return;
    }

    const filteredIds = sanitizedSteamIds.filter((id) => !processedExclusionSet.has(id));
    if (filteredIds.length === 0) {
      setErrorMessage('Todos os IDs informados já constam como processados.');
      return;
    }

    pendingIdsRef.current = filteredIds;
    setProcessedProfiles([]);

    const payloadIds = filteredIds.join('\n');
    setSteamIds(payloadIds);

    setLogs([]);
    applyJobResultPayload(null);
    setErrorMessage(null);
    setStatusBanner(null);
    setIsProcessing(true);
    setIsPaused(false);
    setIsStoppingJob(false);
    setCurrentJobId(null);

    try {
      const params = new URLSearchParams();
      params.set('steam_ids', payloadIds);
      const trimmedWebhook = webhookUrl.trim();
      if (trimmedWebhook) {
        params.set('webhook_url', trimmedWebhook);
      }

      const response = await fetch('/process', {
        method: 'POST',
        headers: {
          'Content-Type': 'application/x-www-form-urlencoded',
        },
        body: params.toString(),
      });

      const data = await response.json().catch(() => ({}));

      if (Array.isArray(data.ignoredSteamIds) && data.ignoredSteamIds.length) {
        const ignoredSet = new Set(
          data.ignoredSteamIds
            .map((item) => sanitizeSteamId(item))
            .filter(Boolean),
        );
        if (ignoredSet.size > 0) {
          pendingIdsRef.current = pendingIdsRef.current.filter((id) => !ignoredSet.has(id));
          setSteamIds(pendingIdsRef.current.join('\n'));
        }
      }

      if (!response.ok) {
        setErrorMessage(data.error || 'Não foi possível iniciar o processamento.');
        setIsProcessing(false);
        return;
      }

      if (!data.jobId) {
        setErrorMessage('Resposta inválida do servidor.');
        setIsProcessing(false);
        return;
      }

      setLogs([{ message: '[CLIENT] Aguardando streaming de logs do servidor...', type: 'info', id: null }]);
      const remoteLink = typeof data.shareLink === 'string' && data.shareLink.trim() ? data.shareLink : null;
      subscribeToJob(data.jobId, { shareLink: remoteLink });
    } catch (error) {
      setErrorMessage('Erro de rede ao iniciar o processamento.');
      setIsProcessing(false);
    }
  }, [
    steamIds,
    sanitizedSteamIds,
    steamIdLimitExceeded,
    processedExclusionSet,
    webhookUrl,
    subscribeToJob,
    limitErrorMessage,
    applyJobResultPayload,
  ]);

  const handleDownloadReport = useCallback(() => {
    if (!jobResult?.reportHtml) {
      return;
    }
    const blob = new Blob([jobResult.reportHtml], { type: 'text/html' });
    const url = URL.createObjectURL(blob);
    const link = document.createElement('a');
    link.href = url;
    link.download = `relatorio_artcases_execucao_${new Date().toISOString().slice(0, 10)}.html`;
    document.body.appendChild(link);
    link.click();
    document.body.removeChild(link);
    URL.revokeObjectURL(url);
  }, [jobResult]);

  const handleDownloadHistory = useCallback(async () => {
    setStatusBanner(null);
    try {
      const response = await fetch('/download-history');
      if (!response.ok) {
        const contentType = response.headers.get('content-type') || '';
        if (contentType.includes('application/json')) {
          const payload = await response.json().catch(() => ({}));
          throw new Error(payload.error || 'Nenhum relatório disponível nas últimas 24 horas.');
        }
        const message = await response.text();
        const cleanMessage = message && /<\/?[a-z][^>]*>/i.test(message)
          ? 'Nenhum relatório disponível nas últimas 24 horas.'
          : (message || 'Nenhum relatório disponível nas últimas 24 horas.');
        throw new Error(cleanMessage);
      }
      const blob = await response.blob();
      const url = URL.createObjectURL(blob);
      const link = document.createElement('a');
      link.href = url;
      link.download = `relatorio_historico_24h_${new Date().toISOString().slice(0, 10)}.html`;
      document.body.appendChild(link);
      link.click();
      document.body.removeChild(link);
      URL.revokeObjectURL(url);
      setStatusBanner({ type: 'success', message: 'Download do histórico iniciado com sucesso.' });
    } catch (error) {
      setStatusBanner({ type: 'error', message: error.message || 'Falha ao baixar o histórico de 24h.' });
    }
  }, []);

  const handleDownloadHistoryEntry = useCallback(
    async (entry) => {
      if (!entry) {
        setStatusBanner({ type: 'error', message: 'Registro selecionado inválido.' });
        return;
      }

      let html = entry.reportHtml;

      if (!html && entry.reportPath) {
        try {
          const response = await fetch(`/${entry.reportPath.replace(/^\/+/, '')}`);
          if (response.ok) {
            html = await response.text();
          }
        } catch (error) {
          console.warn('Falha ao baixar o HTML salvo no servidor.', error);
        }
      }

      if (!html) {
        setStatusBanner({ type: 'error', message: 'Este registro não possui HTML disponível para download.' });
        return;
      }

      const timestampSource = entry.generatedAt ? new Date(entry.generatedAt) : new Date();
      const safeTimestamp = Number.isNaN(timestampSource.getTime())
        ? new Date().toISOString()
        : timestampSource.toISOString();
      const sanitized = safeTimestamp.replace(/[:.]/g, '-');
      const prefix = entry.partial ? 'previa' : 'relatorio';

      const blob = new Blob([html], { type: 'text/html' });
      const url = URL.createObjectURL(blob);
      const link = document.createElement('a');
      link.href = url;
      link.download = `${prefix}_job_${entry.jobId || 'desconhecido'}_${sanitized}.html`;
      document.body.appendChild(link);
      link.click();
      document.body.removeChild(link);
      URL.revokeObjectURL(url);
    },
    [setStatusBanner],
  );

  const handleCopyShareLink = useCallback(async () => {
    if (!activeShareLink) {
      setStatusBanner({ type: 'error', message: 'Nenhum processamento ativo para compartilhar.' });
      return;
    }
    try {
      await navigator.clipboard.writeText(activeShareLink);
      setStatusBanner({ type: 'success', message: 'Link de acompanhamento copiado para a área de transferência.' });
    } catch (error) {
      console.warn('Não foi possível copiar o link automaticamente.', error);
      setStatusBanner({ type: 'info', message: `Copie manualmente: ${activeShareLink}` });
    }
  }, [activeShareLink]);

  const handlePauseJob = useCallback(async () => {
    if (!currentJobId) {
      return;
    }
    if (isStoppingJob) {
      setStatusBanner({ type: 'info', message: 'A finalização manual já está em andamento.' });
      return;
    }
    setStatusBanner(null);
    try {
      const response = await fetch(`/process/${currentJobId}/pause`, { method: 'POST' });
      if (!response.ok) {
        const payload = await response.json().catch(() => ({}));
        throw new Error(payload.error || 'Não foi possível pausar o processamento.');
      }
      setIsPaused(true);
      setIsProcessing(false);
      setStatusBanner({ type: 'info', message: 'Processamento pausado com sucesso.' });
    } catch (error) {
      setStatusBanner({ type: 'error', message: error.message || 'Falha ao pausar o processamento.' });
    }
  }, [currentJobId, isStoppingJob]);

  const handleResumeJob = useCallback(async () => {
    if (!currentJobId) {
      return;
    }
    if (isStoppingJob) {
      setStatusBanner({ type: 'info', message: 'A finalização manual já está em andamento.' });
      return;
    }
    setStatusBanner(null);
    try {
      const response = await fetch(`/process/${currentJobId}/resume`, { method: 'POST' });
      if (!response.ok) {
        const payload = await response.json().catch(() => ({}));
        throw new Error(payload.error || 'Não foi possível retomar o processamento.');
      }
      setIsPaused(false);
      setIsProcessing(true);
      setStatusBanner({ type: 'success', message: 'Processamento retomado.' });
    } catch (error) {
      setStatusBanner({ type: 'error', message: error.message || 'Falha ao retomar o processamento.' });
    }
  }, [currentJobId, isStoppingJob]);

  const handleStopJob = useCallback(async () => {
    if (!currentJobId) {
      return;
    }
    if (isStoppingJob) {
      setStatusBanner({ type: 'info', message: 'Uma finalização manual já está em andamento.' });
      return;
    }
    setStatusBanner(null);
    setIsStoppingJob(true);
    try {
      const response = await fetch(`/process/${currentJobId}/stop`, { method: 'POST' });
      const payload = await response.json().catch(() => ({}));
      if (!response.ok) {
        throw new Error(payload.error || 'Não foi possível finalizar o processamento.');
      }
      setIsProcessing(false);
      setIsPaused(false);
      if (payload.finalized) {
        setIsStoppingJob(false);
        pendingIdsRef.current = [];
        setCurrentJobId(null);
        const clearedLink = updateJobReference(null);
        setActiveShareLink((previous) => previous || clearedLink);
        setStatusBanner({
          type: 'success',
          message: 'Processamento finalizado manualmente. Relatório consolidado com os dados disponíveis.',
        });
      } else {
        setStatusBanner({
          type: 'info',
          message: payload.reason || 'Finalização manual solicitada. O relatório será consolidado em instantes.',
        });
      }
    } catch (error) {
      console.warn('Falha ao finalizar o processamento manualmente.', error);
      setIsStoppingJob(false);
      setStatusBanner({ type: 'error', message: error.message || 'Falha ao finalizar o processamento.' });
    }
  }, [currentJobId, isStoppingJob, updateJobReference]);

  const handleGeneratePartialReport = useCallback(async () => {
    if (!currentJobId || isStoppingJob) {
      if (isStoppingJob) {
        setStatusBanner({ type: 'info', message: 'A finalização manual está em andamento. Aguarde a consolidação.' });
      }
      return;
    }
    setStatusBanner(null);
    try {
      const response = await fetch(`/process/${currentJobId}/partial-report`);
      const data = await response.json().catch(() => ({}));
      if (!response.ok) {
        throw new Error(data.error || 'Não foi possível gerar o relatório parcial.');
      }
      const enriched = { ...data, jobId: currentJobId };
      applyJobResultPayload(enriched);
      registerHistoryEntry(enriched);
      setStatusBanner({ type: 'success', message: 'Prévia HTML gerada e adicionada ao histórico.' });
    } catch (error) {
      setStatusBanner({ type: 'error', message: error.message || 'Falha ao gerar o relatório parcial.' });
    }
  }, [applyJobResultPayload, currentJobId, isStoppingJob, registerHistoryEntry]);

  const handleClearHistory = useCallback(() => {
    setReportHistory([]);
    setActiveHistoryId(null);
    setStatusBanner({ type: 'info', message: 'Histórico local apagado.' });
  }, []);

  const handleSelectHistory = useCallback((entryId) => {
    setActiveHistoryId(entryId);
  }, []);

  const formatHistoryTimestamp = useCallback((value) => {
    if (!value) {
      return 'Sem data';
    }
    try {
      return new Date(value).toLocaleString('pt-BR');
    } catch (error) {
      return value;
    }
  }, []);

  const isJobActive = isProcessing || isPaused || isHydratingJob;
  const canControlJob = Boolean(currentJobId) && !isHydratingJob && !isStoppingJob;
  const statusLabel = isHydratingJob
    ? 'Sincronizando…'
    : isStoppingJob
      ? 'Finalizando…'
      : isProcessing
        ? 'Processando…'
        : isPaused
          ? 'Pausado'
          : jobResult
            ? 'Execução concluída'
            : 'Aguardando IDs';
  const statusTone = isHydratingJob
    ? 'processing'
    : isStoppingJob
      ? 'stopping'
      : isProcessing
        ? 'processing'
        : isPaused
          ? 'paused'
          : jobResult
            ? 'success'
            : 'idle';
  const activeHistoryEntry = reportHistory.find((entry) => entry.id === activeHistoryId) || null;

  const formatProcessedStatus = useCallback((profile) => {
    switch (profile.status) {
      case 'success':
        return 'Inventário avaliado';
      case 'vac_banned':
        return 'VAC ban bloqueado';
      case 'montuga_error':
        return 'Falha Montuga';
      case 'steam_error':
        return 'Falha Steam';
      default:
        return 'Processado';
    }
  }, []);

  const filtersSummaryMessage = 'Nenhum filtro automático aplicado — todos os perfis são analisados.';

  const metricTiles = useMemo(() => {
    if (!jobResult?.totals) {
      return [];
    }
    const totals = jobResult.totals;
    return [
      { label: 'IDs recebidas', value: totals.requested ?? 0 },
      { label: 'Processadas', value: totals.processed ?? 0 },
      { label: 'Inventários avaliados', value: jobResult.successCount ?? totals.clean ?? 0 },
      { label: 'VAC ban bloqueados', value: totals.vacBanned ?? 0 },
      { label: 'Falhas Steam', value: totals.steamErrors ?? 0 },
      { label: 'Falhas Montuga', value: totals.montugaErrors ?? 0 },
    ];
  }, [jobResult]);

  const numericProcessedTotal = Number(processedRegistry.total);
  const processedTotal = Number.isFinite(numericProcessedTotal)
    ? numericProcessedTotal
    : processedRegistry.ids.length;
  const processedPreviewCount = processedRegistry.ids.length;

  return (
    <div className="app-shell">
        <header className="hero">
          <div className="hero-content">
            <h1>Art Cases</h1>
            <p>Monitoramento inteligente de inventários da Steam com avaliação completa de todos os perfis e bloqueio instantâneo de VAC.</p>
            <ul className="hero-highlights">
              <li>Processamento sequencial sem filtros de disponibilidade — todos os perfis seguem para avaliação.</li>
              <li>Logs transmitidos ao vivo diretamente do backend.</li>
              <li>Relatórios premium em HTML com visual modernizado e dados consolidados.</li>
            </ul>
        </div>
      </header>

      <main className="workspace">
        <div className="tab-navigation">
          <button
            type="button"
            className={`tab-button ${activeTab === 'analysis' ? 'tab-button-active' : ''}`}
            onClick={() => setActiveTab('analysis')}
          >
            Análise de inventário
          </button>
          <button
            type="button"
            className={`tab-button ${activeTab === 'friends' ? 'tab-button-active' : ''}`}
            onClick={() => setActiveTab('friends')}
          >
            Lista de amigos
          </button>
        </div>

        {activeTab === 'analysis' ? (
          <div className="analysis-layout">
            <section className="control-column">
              <div className="surface form-card">
            <div className="card-header">
              <h2>Análise instantânea</h2>
              <p>Informe as Steam IDs (64 bits), uma por linha, e acompanhe o processamento em tempo real.</p>
            </div>

            {errorMessage && (
              <div className="alert alert-error">{errorMessage}</div>
            )}

            {statusBanner && (
              <div className={`alert alert-${statusBanner.type}`}>{statusBanner.message}</div>
            )}

            <form onSubmit={handleSubmit} className="control-form">
              <label className="field-label" htmlFor="steam-ids">Steam IDs</label>
              <div className="textarea-field">
                <textarea
                  id="steam-ids"
                  placeholder="Cole uma Steam ID (64 bits) por linha. Ex: 76561198000000000"
                  value={steamIds}
                  onChange={(event) => setSteamIds(event.target.value)}
                  rows={10}
                  disabled={isJobActive}
                  className={steamIdLimitExceeded ? 'input-error' : ''}
                />

                <div className="field-meta">
                  <p className={`field-counter ${steamIdLimitExceeded ? 'field-counter-error' : ''}`}>
                    IDs detectadas: {steamIdCount.toLocaleString('pt-BR')} / {formattedMaxSteamIds}
                  </p>
                  {steamIdLimitExceeded && (
                    <p className="field-warning">Limite máximo excedido. Reduza a lista para iniciar o processamento.</p>
                  )}
                </div>
              </div>

              <label className="field-label" htmlFor="steam-ids-file">Importar arquivo .txt</label>
              <div className="file-field">
                <input
                  id="steam-ids-file"
                  type="file"
                  accept=".txt,text/plain"
                  onChange={handleSteamIdFileUpload}
                  disabled={isJobActive}
                  className="file-input"
                />
                <p className="field-hint">
                  Envie um arquivo .txt com até {formattedMaxSteamIds} Steam IDs (uma por linha).
                </p>
              </div>

              <label className="field-label" htmlFor="webhook-url">Webhook (opcional)</label>
              <input
                id="webhook-url"
                type="url"
                placeholder="https://seu-endpoint.com/notificacoes"
                value={webhookUrl}
                onChange={(event) => setWebhookUrl(event.target.value)}
                disabled={isJobActive}
              />
              <p className="field-hint">
                Receba notificações automáticas sobre início, pausa, retomada, conclusão e inventários premium (≥ R$ 3.000).
              </p>

              <div className="button-row">
                <button
                  type="submit"
                  className="primary-btn"
                  disabled={isJobActive || isStoppingJob || !steamIds.trim() || steamIdLimitExceeded}
                >
                  Iniciar análise
                </button>
                <button
                  type="button"
                  className="ghost-btn"
                  onClick={resetInterface}
                  disabled={isJobActive || isStoppingJob}
                >
                  Limpar interface
                </button>
              </div>

              {(isJobActive || (isStoppingJob && currentJobId)) && (
                <div className="button-row secondary-controls">
                  <button
                    type="button"
                    className="secondary-btn"
                    onClick={isPaused ? handleResumeJob : handlePauseJob}
                    disabled={!currentJobId || isStoppingJob}
                  >
                    {isPaused ? 'Retomar análise' : 'Pausar análise'}
                  </button>
                  <button
                    type="button"
                    className="ghost-btn"
                    onClick={handleGeneratePartialReport}
                    disabled={!isPaused || !currentJobId || isStoppingJob}
                  >
                    Gerar relatório parcial
                  </button>
                  <button
                    type="button"
                    className={`danger-btn full-width-control${isStoppingJob ? ' danger-btn-pending' : ''}`}
                    onClick={handleStopJob}
                    disabled={!currentJobId || isStoppingJob}
                  >
                    {isStoppingJob ? 'Finalizando…' : 'Finalizar análise'}
                  </button>
                </div>
              )}

              <button
                type="button"
                className="secondary-btn"
                onClick={handleDownloadHistory}
                disabled={(isProcessing && !isPaused) || isStoppingJob}
              >
                Download histórico (24h)
              </button>
            </form>

            <p className="helper-text">Cada requisição verifica o status de VAC ban diretamente na Steam antes de qualquer consulta à Montuga API.</p>
          </div>

            <div className="surface registry-card">
              <div className="card-header compact">
                <h2>Histórico de IDs processadas</h2>
                <p>IDs já avaliadas são removidas automaticamente dos próximos envios.</p>
              </div>

              <div className="registry-upload">
                <div>
                  <span className="registry-upload-label">Importar IDs já processadas</span>
                  <p className="registry-upload-hint">
                    Faça upload de um .txt para impedir que esses IDs sejam processados novamente.
                  </p>
                </div>
                <div className="registry-upload-actions">
                  <input
                    type="file"
                    className="file-input"
                    accept=".txt"
                    onChange={handleProcessedIdsUpload}
                  />
                  <button
                    type="button"
                    className="ghost-btn ghost-compact"
                    onClick={handleClearProcessedExclusions}
                    disabled={processedExclusions.ids.length === 0}
                  >
                    Limpar lista
                  </button>
                </div>
                <div className="registry-upload-summary">
                  <span>{excludedCount.toLocaleString('pt-BR')} ID(s) em exclusão local</span>
                  {processedExclusions.lastUpdated && (
                    <span>Atualizado {formatHistoryTimestamp(processedExclusions.lastUpdated)}</span>
                  )}
                </div>
              </div>

              <div className="registry-meta-row">
                <div className="registry-total">
                  <span className="registry-total-label">Total armazenado</span>
                  <strong className="registry-total-value">{processedTotal.toLocaleString('pt-BR')}</strong>
                  {processedRegistry.lastUpdated && (
                    <span className="registry-updated">
                      Atualizado {formatHistoryTimestamp(processedRegistry.lastUpdated)}
                    </span>
                  )}
                </div>
                <button
                  type="button"
                  className="ghost-btn ghost-compact"
                  onClick={refreshProcessedRegistry}
                  disabled={processedRegistry.isLoading}
                >
                  {processedRegistry.isLoading ? 'Atualizando…' : 'Atualizar'}
                </button>
              </div>

              {processedRegistry.error ? (
                <div className="registry-alert registry-alert-error">{processedRegistry.error}</div>
              ) : processedRegistry.isLoading && processedPreviewCount === 0 ? (
                <div className="registry-loading">Carregando histórico de IDs…</div>
              ) : processedPreviewCount > 0 ? (
                <>
                  <p className="registry-caption">
                    Exibindo {processedPreviewCount.toLocaleString('pt-BR')} ID(s) mais recentes de um total de{' '}
                    {processedTotal.toLocaleString('pt-BR')} armazenadas no servidor.
                  </p>
                  <ul className="registry-preview">
                    {processedRegistry.ids.map((id) => (
                      <li key={id} className="registry-preview-item">{id}</li>
                    ))}
                  </ul>
                </>
              ) : (
                <div className="registry-empty">Nenhum Steam ID processado foi registrado ainda.</div>
              )}
            </div>

          {processedProfiles.length > 0 && (
            <div className="surface processed-card">
              <div className="card-header compact">
                <h2>Perfis processados</h2>
                <p>IDs concluídas são removidas automaticamente do campo de entrada.</p>
              </div>
              <ul className="processed-list">
                {processedProfiles.map((profile) => {
                  const statusKey = profile.status || 'pending';
                  const personaLabel = profile.inGame && profile.currentGame
                    ? `Jogando ${profile.currentGame}`
                    : profile.personaStateLabel || (profile.inGame ? 'Em jogo' : 'Status desconhecido');
                  const personaClass = profile.inGame
                    ? 'processed-chip-game'
                    : Number(profile.personaState) > 0
                      ? 'processed-chip-online'
                      : 'processed-chip-offline';
                  const hasPersonaChip = Boolean(personaLabel);

                  return (
                    <li key={profile.id} className={`processed-item processed-${statusKey}`}>
                      <div className="processed-header">
                        <div className="processed-identification">
                          <span className="processed-name">{profile.name || 'Perfil Steam'}</span>
                          <span className="processed-id">{profile.id}</span>
                        </div>
                        <div className="processed-chips">
                          {hasPersonaChip && (
                            <span className={`processed-chip ${personaClass}`}>{personaLabel}</span>
                          )}
                          {typeof profile.steamLevel === 'number' && (
                            <span className="processed-chip processed-chip-level">Nível {profile.steamLevel}</span>
                          )}
                          {profile.vacBanned && (
                            <span className="processed-chip processed-chip-danger">VAC/Game Ban</span>
                          )}
                        </div>
                      </div>
                      <div className="processed-status-row">
                        <span className={`processed-status-label processed-status-${statusKey}`}>
                          {formatProcessedStatus(profile)}
                        </span>
                        {profile.status === 'success' && (
                          <span className="processed-value">
                            R$ {Number(profile.totalValueBRL || 0).toFixed(2).replace('.', ',')}
                          </span>
                        )}
                      </div>
                      {profile.statusReason && (
                        <p className="processed-note">{profile.statusReason}</p>
                      )}
                    </li>
                  );
                })}
              </ul>
            </div>
          )}

          {jobResult && (
            <div className="surface metrics-card">
              <div className="card-header compact">
                <h2>{jobResult.partial ? 'Prévia do processamento' : 'Resumo da execução'}</h2>
                <p>
                  {jobResult.partial
                    ? 'Dados parciais disponíveis enquanto a análise está pausada.'
                    : 'Dados consolidados da última análise concluída.'}
                </p>
              </div>
              {metricTiles.length > 0 && (
                <div className="summary-grid metric-grid">
                  {metricTiles.map((tile) => (
                    <div key={tile.label} className="metric-tile">
                      <span className="metric-label">{tile.label}</span>
                      <strong className="metric-value">{tile.value}</strong>
                    </div>
                  ))}
                </div>
              )}
              <div className="metric-filters">
                <span className="metric-filter-label">Filtros ativos</span>
                <div className="metric-filter-chips">
                  <span className="metric-filter-chip metric-filter-chip-disabled">{filtersSummaryMessage}</span>
                </div>
              </div>
            </div>
          )}
            </section>

            <section className="output-column">
          <div className="surface log-card">
            <div className="card-header log-header">
              <div>
                <h2>Log em tempo real</h2>
                <p className="card-subtitle">Eventos transmitidos diretamente pelo backend via SSE.</p>
              </div>
              <div className="log-header-tools">
                {currentJobId && (
                  <span className="job-pill" title={`Job ${currentJobId}`}>
                    Job {currentJobId.slice(0, 8)}…
                  </span>
                )}
                {activeShareLink && (
                  <button type="button" className="ghost-btn ghost-compact" onClick={handleCopyShareLink}>
                    Copiar link de acompanhamento
                  </button>
                )}
                <span className={`status-indicator status-${statusTone}`}>
                  <span className="status-pulse" />
                  {statusLabel}
                </span>
              </div>
            </div>

            <div className="log-stream" ref={logContainerRef}>
              {logs.length === 0 ? (
                <div className="log-empty">
                  <p>Os eventos da análise aparecerão aqui em tempo real.</p>
                </div>
              ) : (
                logs.map((log, index) => {
                  const separatorIndex = log.message.indexOf(']');
                  const prefix = separatorIndex >= 0 ? `${log.message.substring(0, separatorIndex + 1)} ` : '';
                  const message = separatorIndex >= 0 ? log.message.substring(separatorIndex + 1).trim() : log.message;

                  return (
                    <div key={`${index}-${log.timestamp ?? index}`} className={`log-entry log-${log.type || 'info'}`}>
                      <span className="log-prefix">{prefix}</span>
                      <span className="log-message">{message}</span>
                    </div>
                  );
                })
              )}
            </div>
          </div>

          {jobResult?.reportHtml && (
            <div className="surface report-card">
              <div className="card-header report-header">
                <div>
                  <h2>{jobResult.partial ? 'Relatório parcial' : 'Relatório detalhado'}</h2>
                  <p className="card-subtitle">
                    {jobResult.partial
                      ? 'Prévia em HTML da execução pausada para consulta imediata.'
                      : 'Visualize o relatório renderizado diretamente dentro do painel.'}
                  </p>
                </div>
                <button type="button" className="secondary-btn" onClick={handleDownloadReport}>
                  Baixar HTML
                </button>
              </div>
              <div className="report-frame">
                <iframe
                  title="Relatório de inventário"
                  srcDoc={jobResult.reportHtml}
                  sandbox="allow-same-origin allow-scripts"
                />
              </div>
            </div>
          )}

          {reportHistory.length > 0 && (
            <div className="surface history-card">
              <div className="card-header history-header">
                <div>
                  <h2>Relatórios salvos</h2>
                  <p className="card-subtitle">Cada geração concluída fica disponível para consulta rápida.</p>
                </div>
                <button type="button" className="ghost-btn ghost-compact" onClick={handleClearHistory}>
                  Limpar histórico
                </button>
              </div>
              <div className="history-tabs">
                {reportHistory.map((entry) => (
                  <button
                    key={entry.id}
                    type="button"
                    className={`history-tab ${activeHistoryId === entry.id ? 'history-tab-active' : ''}`}
                    onClick={() => handleSelectHistory(entry.id)}
                  >
                    <span className="history-tab-label">{entry.partial ? 'Prévia' : 'Final'}</span>
                    <strong className="history-tab-date">{formatHistoryTimestamp(entry.generatedAt)}</strong>
                  </button>
                ))}
              </div>
              {activeHistoryEntry ? (
                <div className="history-preview">
                  <div className="history-summary">
                    <span className={`history-badge ${activeHistoryEntry.partial ? 'history-badge-partial' : 'history-badge-final'}`}>
                      {activeHistoryEntry.partial ? 'Prévia' : 'Final'}
                    </span>
                    <div className="history-metrics">
                      <span>
                        IDs processadas: {activeHistoryEntry.totals?.processed ?? activeHistoryEntry.totals?.requested ?? 0}
                      </span>
                      <span>Inventários avaliados: {activeHistoryEntry.successCount ?? 0}</span>
                    </div>
                  </div>
                  <div className="history-actions">
                    <button
                      type="button"
                      className="secondary-btn"
                      onClick={() => handleDownloadHistoryEntry(activeHistoryEntry)}
                    >
                      Baixar HTML
                    </button>
                  </div>
                  <div className="history-frame">
                    {activeHistoryEntry.reportHtml ? (
                      <iframe
                        title={`Relatório salvo ${formatHistoryTimestamp(activeHistoryEntry.generatedAt)}`}
                        srcDoc={activeHistoryEntry.reportHtml}
                        sandbox="allow-same-origin allow-scripts"
                      />
                    ) : activeHistoryEntry.reportPath ? (
                      <iframe
                        title={`Relatório salvo ${formatHistoryTimestamp(activeHistoryEntry.generatedAt)}`}
                        src={`/${activeHistoryEntry.reportPath.replace(/^\/+/, '')}`}
                        sandbox="allow-same-origin allow-scripts"
                      />
                    ) : (
                      <div className="history-frame-empty">Nenhum HTML disponível para este relatório.</div>
                    )}
                  </div>
                </div>
              ) : (
                <div className="history-empty">Selecione um relatório para visualizar.</div>
              )}
            </div>
          )}
            </section>
          </div>
        ) : (
          <section className="friends-panel surface">
            <div className="card-header">
              <h2>Listas de amigos Steam</h2>
              <p>Gere rapidamente arquivos .txt com os amigos de qualquer SteamID64 utilizando a API oficial da Steam.</p>
            </div>

            {friendsError && (
              <div className="alert alert-error">{friendsError}</div>
            )}

            {friendsStatus && (
              <div className="alert alert-success">{friendsStatus}</div>
            )}

            <form className="friends-form" onSubmit={handleFriendsSubmit}>
              <label className="field-label" htmlFor="friends-steam-ids">Steam IDs</label>
              <textarea
                id="friends-steam-ids"
                placeholder="Cole uma SteamID64 por linha. Ex: 76561198077240100"
                value={friendsInput}
                onChange={(event) => setFriendsInput(event.target.value)}
                rows={8}
                disabled={isFetchingFriends}
              />
              <p className="field-hint">Aceitamos apenas IDs numéricos de 17 dígitos. Outros caracteres são ignorados automaticamente.</p>
              <p className="friends-filter-note">Todas as contas retornadas pela Steam são mantidas automaticamente, sem filtros de disponibilidade.</p>
              <div className="button-row">
                <button type="submit" className="primary-btn" disabled={isFetchingFriends || !friendsInput.trim()}>
                  {isFetchingFriends ? 'Consultando…' : 'Buscar amigos'}
                </button>
                <button type="button" className="ghost-btn" onClick={resetFriendsInterface} disabled={isFetchingFriends}>
                  Limpar campos
                </button>
              </div>
            </form>

            <div className="friends-results">
              {isFetchingFriends ? (
                <div className="friends-empty">Consultando listas de amigos diretamente na Steam…</div>
              ) : hasFriendsResults ? (
                friendsResults.map((result, index) => {
                  const stats = result?.stats || {};
                  const totalFriends = Number.isFinite(stats.totalFriends)
                    ? stats.totalFriends
                    : typeof result?.friendCount === 'number'
                      ? result.friendCount
                      : Array.isArray(result?.friends)
                        ? result.friends.length
                        : 0;
                  const returnedFriends = Array.isArray(result?.friends) ? result.friends.length : 0;
                  const duplicatesRemoved = Math.max(totalFriends - returnedFriends, 0);

                  return (
                    <div
                      key={`${result?.steamId || 'steam-id'}-${index}`}
                      className={`friends-result-card ${result?.error ? 'friends-result-card-error' : ''}`}
                    >
                      <div className="friends-result-header">
                        <div>
                          <span className="friends-result-label">Steam ID</span>
                          <strong>{result?.steamId || 'Informada'}</strong>
                        </div>
                        <span className="friends-count">
                          {result?.error
                            ? 'Erro'
                            : `${returnedFriends}/${totalFriends} coletados`}
                        </span>
                      </div>
                      {result?.error ? (
                        <p className="friends-result-error">{result.error}</p>
                      ) : (
                        <>
                          <div className="friends-stat-grid">
                            <div className="friends-stat-card friends-stat-card-total">
                              <span className="friends-stat-value">{totalFriends}</span>
                              <span className="friends-stat-label">Total informado pela Steam</span>
                            </div>
                            <div className="friends-stat-card friends-stat-card-highlight">
                              <span className="friends-stat-value">{returnedFriends}</span>
                              <span className="friends-stat-label">IDs mantidos (sem filtros)</span>
                            </div>
                            <div className="friends-stat-card">
                              <span className="friends-stat-value">{duplicatesRemoved}</span>
                              <span className="friends-stat-label">Duplicatas removidas</span>
                            </div>
                          </div>
                          <div className="friends-list-wrapper">
                            {Array.isArray(result?.friends) && result.friends.length > 0 ? (
                              <>
                                <p className="friends-list-description">IDs retornados pela Steam</p>
                                <pre className="friends-list">{result.friends.join('\n')}</pre>
                              </>
                            ) : (
                              <p className="friends-list-empty">Nenhum amigo foi retornado para esta SteamID.</p>
                            )}
                          </div>
                        </>
                      )}
                    </div>
                  );
                })
              ) : (
                <div className="friends-empty">Os resultados aparecerão aqui após a consulta.</div>
              )}
            </div>

            {hasFriendsResults && (
              <div className="friends-actions">
                <div className="friends-actions-info">
                  <span className="friends-actions-total">{totalApprovedFriends}</span>
                  <span>IDs coletados prontos para download</span>
                </div>
                <button
                  type="button"
                  className="secondary-btn"
                  onClick={handleDownloadFriends}
                  disabled={totalApprovedFriends === 0}
                >
                  Baixar IDs (.txt)
                </button>
              </div>
            )}
          </section>
        )}
      </main>

      <footer className="footer">
        <p>
          Infraestrutura pronta para ambientes em nuvem. Backend Node.js com SSE, frontend React responsivo e integrações oficiais Steam Web API &amp; Montuga API.
        </p>
      </footer>
    </div>
  );
}

export default App;<|MERGE_RESOLUTION|>--- conflicted
+++ resolved
@@ -182,29 +182,6 @@
       lastUpdated: null,
     };
   });
-<<<<<<< HEAD
-  const [processedExclusions, setProcessedExclusions] = useState(() => {
-    if (typeof window === 'undefined') {
-      return { ids: [], lastUpdated: null };
-    }
-    try {
-      const stored = window.localStorage.getItem('aci-processed-exclusions');
-      if (stored) {
-        const parsed = JSON.parse(stored);
-        if (parsed && typeof parsed === 'object') {
-          return {
-            ids: Array.isArray(parsed.ids) ? parsed.ids.filter(Boolean) : [],
-            lastUpdated: parsed.lastUpdated || null,
-          };
-        }
-      }
-    } catch (error) {
-      console.warn('Não foi possível recuperar o histórico de exclusões de IDs.', error);
-    }
-    return { ids: [], lastUpdated: null };
-  });
-=======
->>>>>>> 61a01b54
 
   const applyJobResultPayload = useCallback((payload) => {
     if (!payload) {
@@ -1014,47 +991,6 @@
     }
   }, [limitErrorMessage]);
 
-<<<<<<< HEAD
-  const handleProcessedIdsUpload = useCallback(async (event) => {
-    const file = event.target.files?.[0];
-    if (!file) {
-      return;
-    }
-
-    try {
-      const text = await file.text();
-      const sanitized = extractUniqueSteamIds(text);
-      if (!sanitized.length) {
-        setStatusBanner({ type: 'error', message: 'Nenhuma Steam ID válida foi encontrada no arquivo enviado.' });
-        return;
-      }
-
-      setProcessedExclusions((previous) => {
-        const existing = Array.isArray(previous.ids) ? previous.ids : [];
-        const merged = new Set(existing);
-        sanitized.forEach((id) => merged.add(id));
-        const ids = Array.from(merged);
-        return { ids, lastUpdated: new Date().toISOString() };
-      });
-
-      setStatusBanner({
-        type: 'success',
-        message: `${sanitized.length.toLocaleString('pt-BR')} ID(s) adicionados à lista de exclusão.`,
-      });
-    } catch (error) {
-      setStatusBanner({ type: 'error', message: 'Não foi possível ler o arquivo enviado.' });
-    } finally {
-      event.target.value = '';
-    }
-  }, []);
-
-  const handleClearProcessedExclusions = useCallback(() => {
-    setProcessedExclusions({ ids: [], lastUpdated: null });
-    setStatusBanner({ type: 'info', message: 'Lista de exclusão de IDs limpa com sucesso.' });
-  }, []);
-
-=======
->>>>>>> 61a01b54
   const handleSubmit = useCallback(async (event) => {
     event.preventDefault();
 
