import React, { useState, useRef, useEffect, useCallback } from 'react';
import './App.css';

function App() {
  const [steamIds, setSteamIds] = useState('');
  const [logs, setLogs] = useState([]);
  const [isProcessing, setIsProcessing] = useState(false);
  const [jobResult, setJobResult] = useState(null);
  const [errorMessage, setErrorMessage] = useState(null);
  const [statusBanner, setStatusBanner] = useState(null);
  const [processedProfiles, setProcessedProfiles] = useState([]);
<<<<<<< HEAD
=======
 codex/add-orange-details-to-site-design-9tmytw

codex/add-orange-details-to-site-design-dnvems
 master
>>>>>>> c88ad9e6
  const [currentJobId, setCurrentJobId] = useState(null);
  const [isPaused, setIsPaused] = useState(false);
  const [reportHistory, setReportHistory] = useState(() => {
    if (typeof window === 'undefined') {
      return [];
    }
    try {
      const stored = window.localStorage.getItem('aci-history');
      if (stored) {
        const parsed = JSON.parse(stored);
        if (Array.isArray(parsed)) {
          return parsed;
        }
      }
    } catch (error) {
      console.warn('Não foi possível carregar o histórico salvo localmente.', error);
    }
    return [];
  });
  const [activeHistoryId, setActiveHistoryId] = useState(null);
  const [webhookUrl, setWebhookUrl] = useState(() => {
    if (typeof window === 'undefined') {
      return '';
    }
    return window.localStorage.getItem('aci-webhook-url') || '';
  });

  useEffect(() => {
    if (reportHistory.length === 0) {
      setActiveHistoryId(null);
      return;
    }
    if (!activeHistoryId || !reportHistory.some((entry) => entry.id === activeHistoryId)) {
      setActiveHistoryId(reportHistory[0].id);
    }
  }, [reportHistory, activeHistoryId]);
<<<<<<< HEAD
=======
 codex/add-orange-details-to-site-design-9tmytw

 master
 master
>>>>>>> c88ad9e6

  const [isAuthenticated, setIsAuthenticated] = useState(() => {
    if (typeof window === 'undefined') {
      return false;
    }
    return window.localStorage.getItem('aci-auth') === 'true';
  });
  const [passwordInput, setPasswordInput] = useState('');
  const [authError, setAuthError] = useState(null);

  const logContainerRef = useRef(null);
  const eventSourceRef = useRef(null);
  const finishedRef = useRef(false);
  const pendingIdsRef = useRef([]);

  useEffect(() => {
    if (logContainerRef.current) {
      logContainerRef.current.scrollTop = logContainerRef.current.scrollHeight;
    }
  }, [logs]);

  useEffect(() => () => {
    if (eventSourceRef.current) {
      eventSourceRef.current.close();
    }
  }, []);

  useEffect(() => {
    if (typeof window === 'undefined') {
      return;
    }
    try {
      const serialized = JSON.stringify(reportHistory.slice(0, 10));
      window.localStorage.setItem('aci-history', serialized);
    } catch (error) {
      console.warn('Não foi possível persistir o histórico local.', error);
    }
  }, [reportHistory]);

  useEffect(() => {
    if (typeof window === 'undefined') {
      return;
    }
    const trimmed = webhookUrl.trim();
    if (trimmed) {
      window.localStorage.setItem('aci-webhook-url', trimmed);
    } else {
      window.localStorage.removeItem('aci-webhook-url');
    }
  }, [webhookUrl]);

  const closeEventSource = useCallback(() => {
    if (eventSourceRef.current) {
      eventSourceRef.current.close();
      eventSourceRef.current = null;
    }
    finishedRef.current = true;
  }, []);

  const resetInterface = useCallback(() => {
    closeEventSource();
    setSteamIds('');
    setLogs([]);
    setJobResult(null);
    setErrorMessage(null);
    setStatusBanner(null);
    setIsProcessing(false);
    setProcessedProfiles([]);
<<<<<<< HEAD
    setCurrentJobId(null);
    setIsPaused(false);
=======
 codex/add-orange-details-to-site-design-9tmytw
    setCurrentJobId(null);
    setIsPaused(false);

 codex/add-orange-details-to-site-design-dnvems
    setCurrentJobId(null);
    setIsPaused(false);
 master
 master
>>>>>>> c88ad9e6
    pendingIdsRef.current = [];
  }, [closeEventSource]);

  useEffect(() => {
    if (typeof window === 'undefined') {
      return;
    }
    if (isAuthenticated) {
      window.localStorage.setItem('aci-auth', 'true');
    } else {
      window.localStorage.removeItem('aci-auth');
      resetInterface();
    }
  }, [isAuthenticated, resetInterface]);

  const handleAuthenticate = useCallback((event) => {
    event.preventDefault();
    if (passwordInput.trim() === 'Artzin017') {
      setIsAuthenticated(true);
      setPasswordInput('');
      setAuthError(null);
      return;
    }
    setAuthError('Senha incorreta. Tente novamente.');
  }, [passwordInput]);

<<<<<<< HEAD
=======
 codex/add-orange-details-to-site-design-9tmytw

 codex/add-orange-details-to-site-design-dnvems
 master
>>>>>>> c88ad9e6
  const registerHistoryEntry = useCallback((entry) => {
    const generatedAt = entry.generatedAt || new Date().toISOString();
    const baseId = entry.jobId || 'manual';
    const entryId = `${baseId}-${generatedAt}`;
    const payload = { ...entry, generatedAt, id: entryId };

    setReportHistory((previous) => {
      const filtered = previous.filter((item) => item.id !== entryId);
      const next = [payload, ...filtered];
      return next.slice(0, 10);
    });
    setActiveHistoryId(entryId);
  }, []);

<<<<<<< HEAD
=======
codex/add-orange-details-to-site-design-9tmytw

master
 master
>>>>>>> c88ad9e6
  const subscribeToJob = useCallback((jobId) => {
    if (eventSourceRef.current) {
      eventSourceRef.current.close();
    }

    finishedRef.current = false;
    const eventSource = new EventSource(`/process/${jobId}/stream`);
    eventSourceRef.current = eventSource;
    setCurrentJobId(jobId);
    setIsPaused(false);

    eventSource.addEventListener('log', (event) => {
      try {
        const entry = JSON.parse(event.data);
        setLogs((previous) => [...previous, entry]);
      } catch (error) {
        console.warn('Não foi possível interpretar uma entrada de log SSE.', error);
      }
    });

    eventSource.addEventListener('profile-processed', (event) => {
      try {
        const payload = JSON.parse(event.data);
        setProcessedProfiles((previous) => {
          const existingIndex = previous.findIndex((item) => item.id === payload.id);
          if (existingIndex >= 0) {
            const clone = [...previous];
            clone[existingIndex] = { ...clone[existingIndex], ...payload };
            return clone;
          }
          return [...previous, payload];
        });

        pendingIdsRef.current = pendingIdsRef.current.filter((id) => id !== payload.id);
        setSteamIds(pendingIdsRef.current.join('\n'));
      } catch (error) {
        console.warn('Não foi possível interpretar a notificação de perfil processado.', error);
      }
    });

<<<<<<< HEAD
=======
 codex/add-orange-details-to-site-design-9tmytw

codex/add-orange-details-to-site-design-dnvems
 master
>>>>>>> c88ad9e6
    eventSource.addEventListener('job-paused', () => {
      setIsPaused(true);
      setStatusBanner({ type: 'info', message: 'Processamento pausado. Gere um relatório parcial ou retome quando desejar.' });
    });

    eventSource.addEventListener('job-resumed', () => {
      setIsPaused(false);
      setStatusBanner({ type: 'success', message: 'Processamento retomado com sucesso.' });
    });

<<<<<<< HEAD
=======
codex/add-orange-details-to-site-design-9tmytw

 master
master
>>>>>>> c88ad9e6
    eventSource.addEventListener('complete', (event) => {
      finishedRef.current = true;
      try {
        const payload = JSON.parse(event.data);
        const enriched = { ...payload, jobId, partial: false };
        setJobResult(enriched);
        registerHistoryEntry({ ...enriched, partial: false });
        setErrorMessage(null);
      } catch (error) {
        setErrorMessage('Processamento concluído, mas não foi possível ler o relatório.');
      }
      setIsProcessing(false);
<<<<<<< HEAD
      setIsPaused(false);
      setCurrentJobId(null);
=======
codex/add-orange-details-to-site-design-9tmytw
      setIsPaused(false);
      setCurrentJobId(null);

codex/add-orange-details-to-site-design-dnvems
      setIsPaused(false);
      setCurrentJobId(null);
master
master
>>>>>>> c88ad9e6
      pendingIdsRef.current = [];
      eventSource.close();
      eventSourceRef.current = null;
    });

    eventSource.addEventListener('job-error', (event) => {
      finishedRef.current = true;
      try {
        const payload = JSON.parse(event.data);
        setErrorMessage(payload.error || 'Falha ao processar as IDs informadas.');
      } catch (error) {
        setErrorMessage('Erro durante o processamento das IDs.');
      }
      setIsProcessing(false);
<<<<<<< HEAD
      setIsPaused(false);
      setCurrentJobId(null);
=======
codex/add-orange-details-to-site-design-9tmytw
      setIsPaused(false);
      setCurrentJobId(null);

 codex/add-orange-details-to-site-design-dnvems
      setIsPaused(false);
      setCurrentJobId(null);
 master
 master
>>>>>>> c88ad9e6
      pendingIdsRef.current = [];
      eventSource.close();
      eventSourceRef.current = null;
    });

    eventSource.addEventListener('end', () => {
      finishedRef.current = true;
    });

    eventSource.onerror = async () => {
      if (finishedRef.current) {
        return;
      }
      eventSource.close();
      eventSourceRef.current = null;

      try {
        const fallbackResponse = await fetch(`/process/${jobId}/result`);
        if (fallbackResponse.ok) {
          const payload = await fallbackResponse.json();
          if (payload.logs) {
            setLogs(payload.logs);
          }
          if (payload.reportHtml) {
            setJobResult(payload);
            setErrorMessage(null);
          } else if (payload.error) {
            setErrorMessage(payload.error);
          }
        } else if (fallbackResponse.status !== 202) {
          const payload = await fallbackResponse.json().catch(() => ({}));
          setErrorMessage(payload.error || 'Conexão com o servidor perdida durante o processamento.');
        }
      } catch (error) {
        setErrorMessage('Não foi possível restabelecer a conexão com o servidor.');
      } finally {
        setIsProcessing(false);
        setIsPaused(false);
        setCurrentJobId(null);
        finishedRef.current = true;
      }
    };
  }, [registerHistoryEntry]);

  const handleSubmit = useCallback(async (event) => {
    event.preventDefault();

    if (!steamIds.trim()) {
      setErrorMessage('Informe ao menos uma Steam ID (64 bits).');
      return;
    }

    const sanitizedList = Array.from(new Set(steamIds
      .split(/\s+/)
      .map((value) => value.trim())
      .filter(Boolean)));

    if (!sanitizedList.length) {
      setErrorMessage('Informe ao menos uma Steam ID (64 bits).');
      return;
    }

    pendingIdsRef.current = sanitizedList;
    setProcessedProfiles([]);

    const payloadIds = sanitizedList.join('\n');
    setSteamIds(payloadIds);

    setLogs([]);
    setJobResult(null);
    setErrorMessage(null);
    setStatusBanner(null);
    setIsProcessing(true);
    setIsPaused(false);
    setCurrentJobId(null);

    try {
      const params = new URLSearchParams();
      params.set('steam_ids', payloadIds);
      const trimmedWebhook = webhookUrl.trim();
      if (trimmedWebhook) {
        params.set('webhook_url', trimmedWebhook);
      }

      const response = await fetch('/process', {
        method: 'POST',
        headers: {
          'Content-Type': 'application/x-www-form-urlencoded',
        },
<<<<<<< HEAD
        body: params.toString(),
=======
 codex/add-orange-details-to-site-design-9tmytw
        body: params.toString(),

 codex/add-orange-details-to-site-design-dnvems
        body: params.toString(),

        body: `steam_ids=${encodeURIComponent(payloadIds)}`,
 master
 master
>>>>>>> c88ad9e6
      });

      const data = await response.json().catch(() => ({}));

      if (!response.ok) {
        setErrorMessage(data.error || 'Não foi possível iniciar o processamento.');
        setIsProcessing(false);
        return;
      }

      if (!data.jobId) {
        setErrorMessage('Resposta inválida do servidor.');
        setIsProcessing(false);
        return;
      }

      setLogs([{ message: '[CLIENT] Aguardando streaming de logs do servidor...', type: 'info', id: null }]);
      subscribeToJob(data.jobId);
    } catch (error) {
      setErrorMessage('Erro de rede ao iniciar o processamento.');
      setIsProcessing(false);
    }
  }, [steamIds, webhookUrl, subscribeToJob]);

  const handleDownloadReport = useCallback(() => {
    if (!jobResult?.reportHtml) {
      return;
    }
    const blob = new Blob([jobResult.reportHtml], { type: 'text/html' });
    const url = URL.createObjectURL(blob);
    const link = document.createElement('a');
    link.href = url;
    link.download = `relatorio_artcases_execucao_${new Date().toISOString().slice(0, 10)}.html`;
    document.body.appendChild(link);
    link.click();
    document.body.removeChild(link);
    URL.revokeObjectURL(url);
  }, [jobResult]);

  const handleDownloadHistory = useCallback(async () => {
    setStatusBanner(null);
    try {
      const response = await fetch('/download-history');
      if (!response.ok) {
        const message = await response.text();
        throw new Error(message || 'Nenhum relatório disponível nas últimas 24 horas.');
      }
      const blob = await response.blob();
      const url = URL.createObjectURL(blob);
      const link = document.createElement('a');
      link.href = url;
      link.download = `relatorio_historico_24h_${new Date().toISOString().slice(0, 10)}.html`;
      document.body.appendChild(link);
      link.click();
      document.body.removeChild(link);
      URL.revokeObjectURL(url);
      setStatusBanner({ type: 'success', message: 'Download do histórico iniciado com sucesso.' });
    } catch (error) {
      setStatusBanner({ type: 'error', message: error.message || 'Falha ao baixar o histórico de 24h.' });
    }
  }, []);

  const handlePauseJob = useCallback(async () => {
    if (!currentJobId) {
      return;
    }
    setStatusBanner(null);
    try {
      const response = await fetch(`/process/${currentJobId}/pause`, { method: 'POST' });
      if (!response.ok) {
        const payload = await response.json().catch(() => ({}));
        throw new Error(payload.error || 'Não foi possível pausar o processamento.');
      }
      setIsPaused(true);
      setStatusBanner({ type: 'info', message: 'Processamento pausado com sucesso.' });
    } catch (error) {
      setStatusBanner({ type: 'error', message: error.message || 'Falha ao pausar o processamento.' });
    }
  }, [currentJobId]);

  const handleResumeJob = useCallback(async () => {
    if (!currentJobId) {
      return;
    }
    setStatusBanner(null);
    try {
      const response = await fetch(`/process/${currentJobId}/resume`, { method: 'POST' });
      if (!response.ok) {
        const payload = await response.json().catch(() => ({}));
        throw new Error(payload.error || 'Não foi possível retomar o processamento.');
      }
      setIsPaused(false);
      setStatusBanner({ type: 'success', message: 'Processamento retomado.' });
    } catch (error) {
      setStatusBanner({ type: 'error', message: error.message || 'Falha ao retomar o processamento.' });
    }
  }, [currentJobId]);

  const handleGeneratePartialReport = useCallback(async () => {
    if (!currentJobId) {
      return;
    }
    setStatusBanner(null);
    try {
      const response = await fetch(`/process/${currentJobId}/partial-report`);
      const data = await response.json().catch(() => ({}));
      if (!response.ok) {
        throw new Error(data.error || 'Não foi possível gerar o relatório parcial.');
      }
      const enriched = { ...data, jobId: currentJobId };
      setJobResult(enriched);
      registerHistoryEntry(enriched);
      setStatusBanner({ type: 'success', message: 'Prévia HTML gerada e adicionada ao histórico.' });
    } catch (error) {
      setStatusBanner({ type: 'error', message: error.message || 'Falha ao gerar o relatório parcial.' });
    }
  }, [currentJobId, registerHistoryEntry]);

  const handleClearHistory = useCallback(() => {
    setReportHistory([]);
    setActiveHistoryId(null);
    setStatusBanner({ type: 'info', message: 'Histórico local apagado.' });
  }, []);

  const handleSelectHistory = useCallback((entryId) => {
    setActiveHistoryId(entryId);
  }, []);

  const formatHistoryTimestamp = useCallback((value) => {
    if (!value) {
      return 'Sem data';
    }
    try {
      return new Date(value).toLocaleString('pt-BR');
    } catch (error) {
      return value;
    }
  }, []);

  const isJobActive = isProcessing || isPaused;
  const statusLabel = isJobActive
    ? isPaused
      ? 'Pausado'
      : 'Processando…'
    : jobResult
      ? 'Execução concluída'
      : 'Aguardando IDs';
  const statusTone = isJobActive ? (isPaused ? 'paused' : 'processing') : jobResult ? 'success' : 'idle';
  const activeHistoryEntry = reportHistory.find((entry) => entry.id === activeHistoryId) || null;

  const formatProcessedStatus = useCallback((profile) => {
    switch (profile.status) {
      case 'success':
        return 'Inventário avaliado';
      case 'vac_banned':
        return 'VAC ban bloqueado';
      case 'montuga_error':
        return 'Falha Montuga';
      case 'steam_error':
        return 'Falha Steam';
      default:
        return 'Processado';
    }
  }, []);

  if (!isAuthenticated) {
    return (
      <div className="auth-gate">
        <form className="auth-card" onSubmit={handleAuthenticate}>
          <h1>Art Cases — Acesso Restrito</h1>
          <p>Digite a senha de acesso para continuar.</p>
          <label htmlFor="auth-password">Senha</label>
          <input
            id="auth-password"
            type="password"
            value={passwordInput}
            onChange={(event) => {
              setPasswordInput(event.target.value);
              setAuthError(null);
            }}
            placeholder="Digite a senha de acesso"
            autoFocus
          />
          {authError && <span className="auth-error">{authError}</span>}
          <button type="submit">Entrar</button>
        </form>
      </div>
    );
  }
<<<<<<< HEAD
=======
codex/add-orange-details-to-site-design-9tmytw


  const formatProcessedStatus = useCallback((profile) => {
    switch (profile.status) {
      case 'success':
        return 'Inventário avaliado';
      case 'vac_banned':
        return 'VAC ban bloqueado';
      case 'montuga_error':
        return 'Falha Montuga';
      case 'steam_error':
        return 'Falha Steam';
      default:
        return 'Processado';
    }
  }, []);

  if (!isAuthenticated) {
    return (
      <div className="auth-gate">
        <form className="auth-card" onSubmit={handleAuthenticate}>
          <h1>Art Cases — Acesso Restrito</h1>
          <p>Digite a senha de acesso para continuar.</p>
          <label htmlFor="auth-password">Senha</label>
          <input
            id="auth-password"
            type="password"
            value={passwordInput}
            onChange={(event) => {
              setPasswordInput(event.target.value);
              setAuthError(null);
            }}
            placeholder="Digite a senha Artzin017"
            autoFocus
          />
          {authError && <span className="auth-error">{authError}</span>}
          <button type="submit">Entrar</button>
        </form>
      </div>
    );
  }
master
>>>>>>> c88ad9e6

  return (
    <div className="app-shell">
      <header className="hero">
        <div className="hero-content">
          <h1>Art Cases Intelligence</h1>
          <p>Monitoramento profissional de inventários da Steam com bloqueio automático de VAC ban e avaliação instantânea via Montuga API.</p>
          <ul className="hero-highlights">
            <li>Filtragem em tempo real de contas com VAC ban antes de qualquer consulta.</li>
            <li>Logs transmitidos ao vivo diretamente do backend.</li>
            <li>Relatórios premium prontos para download em HTML.</li>
          </ul>
        </div>
      </header>

      <main className="workspace">
        <section className="control-column">
          <div className="surface form-card">
            <div className="card-header">
              <h2>Análise instantânea</h2>
              <p>Informe as Steam IDs (64 bits), uma por linha, e acompanhe o processamento em tempo real.</p>
            </div>

            {errorMessage && (
              <div className="alert alert-error">{errorMessage}</div>
            )}

            {statusBanner && (
              <div className={`alert alert-${statusBanner.type}`}>{statusBanner.message}</div>
            )}

            <form onSubmit={handleSubmit} className="control-form">
              <label className="field-label" htmlFor="steam-ids">Steam IDs</label>
              <textarea
                id="steam-ids"
                placeholder="Cole uma Steam ID (64 bits) por linha. Ex: 76561198000000000"
                value={steamIds}
                onChange={(event) => setSteamIds(event.target.value)}
                rows={10}
                disabled={isJobActive}
<<<<<<< HEAD
              />

              <label className="field-label" htmlFor="webhook-url">Webhook opcional</label>
              <input
                id="webhook-url"
                type="url"
                placeholder="https://seu-endpoint.com/webhook"
                value={webhookUrl}
                onChange={(event) => setWebhookUrl(event.target.value)}
                disabled={isJobActive}
=======
 codex/add-orange-details-to-site-design-9tmytw
>>>>>>> c88ad9e6
              />
              <p className="field-hint">Informe um endpoint HTTP para receber notificações quando o processamento iniciar, pausar, retomar ou concluir.</p>

              <label className="field-label" htmlFor="webhook-url">Webhook opcional</label>
              <input
                id="webhook-url"
                type="url"
                placeholder="https://seu-endpoint.com/webhook"
                value={webhookUrl}
                onChange={(event) => setWebhookUrl(event.target.value)}
                disabled={isJobActive}
 master
              />
              <p className="field-hint">Informe um endpoint HTTP para receber notificações quando o processamento iniciar, pausar, retomar ou concluir.</p>

              <label className="field-label" htmlFor="webhook-url">Webhook opcional</label>
              <input
                id="webhook-url"
                type="url"
                placeholder="https://seu-endpoint.com/webhook"
                value={webhookUrl}
                onChange={(event) => setWebhookUrl(event.target.value)}
                disabled={isJobActive}
              />
              <p className="field-hint">Informe um endpoint HTTP para receber notificações quando o processamento iniciar, pausar, retomar ou concluir.</p>

              <div className="button-row">
                <button type="submit" className="primary-btn" disabled={isJobActive || !steamIds.trim()}>
                  Iniciar análise
                </button>
                <button type="button" className="ghost-btn" onClick={resetInterface} disabled={isJobActive}>
                  Limpar interface
                </button>
              </div>

              {isJobActive && (
                <div className="button-row secondary-controls">
                  <button
                    type="button"
                    className="secondary-btn"
                    onClick={isPaused ? handleResumeJob : handlePauseJob}
                    disabled={!currentJobId}
                  >
                    {isPaused ? 'Retomar análise' : 'Pausar análise'}
                  </button>
                  <button
                    type="button"
                    className="ghost-btn"
                    onClick={handleGeneratePartialReport}
                    disabled={!isPaused || !currentJobId}
                  >
                    Gerar relatório parcial
                  </button>
                </div>
              )}

              <button type="button" className="secondary-btn" onClick={handleDownloadHistory} disabled={isProcessing && !isPaused}>
                Download histórico (24h)
              </button>
            </form>

            <p className="helper-text">Cada requisição verifica o status de VAC ban diretamente na Steam antes de qualquer consulta à Montuga API.</p>
          </div>

          {processedProfiles.length > 0 && (
            <div className="surface processed-card">
              <div className="card-header compact">
                <h2>Perfis processados</h2>
                <p>IDs concluídas são removidas automaticamente do campo de entrada.</p>
              </div>
              <ul className="processed-list">
                {processedProfiles.map((profile) => (
                  <li key={profile.id} className={`processed-item processed-${profile.status}`}>
                    <div className="processed-meta">
                      <span className="processed-name">{profile.name || 'Perfil Steam'}</span>
                      <span className="processed-id">{profile.id}</span>
                    </div>
                    <div className="processed-status-row">
                      <span className="processed-status-label">{formatProcessedStatus(profile)}</span>
                      {profile.status === 'success' && (
                        <span className="processed-value">
                          R$ {Number(profile.totalValueBRL || 0).toFixed(2).replace('.', ',')}
                        </span>
                      )}
                    </div>
                  </li>
                ))}
              </ul>
            </div>
          )}

          {jobResult && (
            <div className="surface metrics-card">
              <div className="card-header compact">
                <h2>{jobResult.partial ? 'Prévia do processamento' : 'Resumo da execução'}</h2>
                <p>
                  {jobResult.partial
                    ? 'Dados parciais disponíveis enquanto a análise está pausada.'
                    : 'Dados consolidados da última análise concluída.'}
                </p>
              </div>
              <div className="summary-grid">
                <div className="metric-tile">
                  <span className="metric-label">Inventários avaliados</span>
                  <strong className="metric-value">{jobResult.successCount ?? 0}</strong>
                </div>
                <div className="metric-tile">
                  <span className="metric-label">IDs recebidas</span>
                  <strong className="metric-value">{jobResult.totals?.requested ?? 0}</strong>
                </div>
                <div className="metric-tile">
                  <span className="metric-label">Perfis limpos</span>
                  <strong className="metric-value">{jobResult.totals?.clean ?? 0}</strong>
                </div>
                <div className="metric-tile">
                  <span className="metric-label">VAC ban bloqueados</span>
                  <strong className="metric-value">{jobResult.totals?.vacBanned ?? 0}</strong>
                </div>
                <div className="metric-tile">
                  <span className="metric-label">Falhas Steam</span>
                  <strong className="metric-value">{jobResult.totals?.steamErrors ?? 0}</strong>
                </div>
                <div className="metric-tile">
                  <span className="metric-label">Falhas Montuga</span>
                  <strong className="metric-value">{jobResult.totals?.montugaErrors ?? 0}</strong>
                </div>
              </div>
            </div>
          )}
        </section>

        <section className="output-column">
          <div className="surface log-card">
            <div className="card-header log-header">
              <div>
                <h2>Log em tempo real</h2>
                <p className="card-subtitle">Eventos transmitidos diretamente pelo backend via SSE.</p>
              </div>
              <span className={`status-indicator status-${statusTone}`}>
                <span className="status-pulse" />
                {statusLabel}
              </span>
            </div>

            <div className="log-stream" ref={logContainerRef}>
              {logs.length === 0 ? (
                <div className="log-empty">
                  <p>Os eventos da análise aparecerão aqui em tempo real.</p>
                </div>
              ) : (
                logs.map((log, index) => {
                  const separatorIndex = log.message.indexOf(']');
                  const prefix = separatorIndex >= 0 ? `${log.message.substring(0, separatorIndex + 1)} ` : '';
                  const message = separatorIndex >= 0 ? log.message.substring(separatorIndex + 1).trim() : log.message;

                  return (
                    <div key={`${index}-${log.timestamp ?? index}`} className={`log-entry log-${log.type || 'info'}`}>
                      <span className="log-prefix">{prefix}</span>
                      <span className="log-message">{message}</span>
                    </div>
                  );
                })
              )}
            </div>
          </div>

          {jobResult?.reportHtml && (
            <div className="surface report-card">
              <div className="card-header report-header">
                <div>
                  <h2>{jobResult.partial ? 'Relatório parcial' : 'Relatório detalhado'}</h2>
                  <p className="card-subtitle">
                    {jobResult.partial
                      ? 'Prévia em HTML da execução pausada para consulta imediata.'
                      : 'Visualize o relatório renderizado diretamente dentro do painel.'}
                  </p>
                </div>
                <button type="button" className="secondary-btn" onClick={handleDownloadReport}>
                  Baixar HTML
                </button>
              </div>
              <div className="report-frame">
                <iframe
                  title="Relatório de inventário"
                  srcDoc={jobResult.reportHtml}
                  sandbox="allow-same-origin allow-scripts"
                />
              </div>
            </div>
          )}

          {reportHistory.length > 0 && (
            <div className="surface history-card">
              <div className="card-header history-header">
                <div>
                  <h2>Relatórios salvos</h2>
                  <p className="card-subtitle">Cada geração concluída fica disponível para consulta rápida.</p>
                </div>
                <button type="button" className="ghost-btn ghost-compact" onClick={handleClearHistory}>
                  Limpar histórico
                </button>
              </div>
              <div className="history-tabs">
                {reportHistory.map((entry) => (
                  <button
                    key={entry.id}
                    type="button"
                    className={`history-tab ${activeHistoryId === entry.id ? 'history-tab-active' : ''}`}
                    onClick={() => handleSelectHistory(entry.id)}
                  >
                    <span className="history-tab-label">{entry.partial ? 'Prévia' : 'Final'}</span>
                    <strong className="history-tab-date">{formatHistoryTimestamp(entry.generatedAt)}</strong>
                  </button>
                ))}
              </div>
              {activeHistoryEntry ? (
                <div className="history-preview">
                  <div className="history-summary">
                    <span className={`history-badge ${activeHistoryEntry.partial ? 'history-badge-partial' : 'history-badge-final'}`}>
                      {activeHistoryEntry.partial ? 'Prévia' : 'Final'}
                    </span>
                    <div className="history-metrics">
                      <span>
                        IDs processadas: {activeHistoryEntry.totals?.processed ?? activeHistoryEntry.totals?.requested ?? 0}
                      </span>
                      <span>Inventários avaliados: {activeHistoryEntry.successCount ?? 0}</span>
                    </div>
                  </div>
                  <div className="history-frame">
                    <iframe
                      title={`Relatório salvo ${formatHistoryTimestamp(activeHistoryEntry.generatedAt)}`}
                      srcDoc={activeHistoryEntry.reportHtml}
                      sandbox="allow-same-origin allow-scripts"
                    />
                  </div>
                </div>
              ) : (
                <div className="history-empty">Selecione um relatório para visualizar.</div>
              )}
            </div>
          )}
        </section>
      </main>

      <footer className="footer">
        <p>
          Infraestrutura pronta para ambientes em nuvem. Backend Node.js com SSE, frontend React responsivo e integrações oficiais Steam Web API &amp; Montuga API.
        </p>
      </footer>
    </div>
  );
}

export default App;<|MERGE_RESOLUTION|>--- conflicted
+++ resolved
@@ -9,13 +9,6 @@
   const [errorMessage, setErrorMessage] = useState(null);
   const [statusBanner, setStatusBanner] = useState(null);
   const [processedProfiles, setProcessedProfiles] = useState([]);
-<<<<<<< HEAD
-=======
- codex/add-orange-details-to-site-design-9tmytw
-
-codex/add-orange-details-to-site-design-dnvems
- master
->>>>>>> c88ad9e6
   const [currentJobId, setCurrentJobId] = useState(null);
   const [isPaused, setIsPaused] = useState(false);
   const [reportHistory, setReportHistory] = useState(() => {
@@ -52,13 +45,6 @@
       setActiveHistoryId(reportHistory[0].id);
     }
   }, [reportHistory, activeHistoryId]);
-<<<<<<< HEAD
-=======
- codex/add-orange-details-to-site-design-9tmytw
-
- master
- master
->>>>>>> c88ad9e6
 
   const [isAuthenticated, setIsAuthenticated] = useState(() => {
     if (typeof window === 'undefined') {
@@ -127,20 +113,8 @@
     setStatusBanner(null);
     setIsProcessing(false);
     setProcessedProfiles([]);
-<<<<<<< HEAD
     setCurrentJobId(null);
     setIsPaused(false);
-=======
- codex/add-orange-details-to-site-design-9tmytw
-    setCurrentJobId(null);
-    setIsPaused(false);
-
- codex/add-orange-details-to-site-design-dnvems
-    setCurrentJobId(null);
-    setIsPaused(false);
- master
- master
->>>>>>> c88ad9e6
     pendingIdsRef.current = [];
   }, [closeEventSource]);
 
@@ -167,13 +141,6 @@
     setAuthError('Senha incorreta. Tente novamente.');
   }, [passwordInput]);
 
-<<<<<<< HEAD
-=======
- codex/add-orange-details-to-site-design-9tmytw
-
- codex/add-orange-details-to-site-design-dnvems
- master
->>>>>>> c88ad9e6
   const registerHistoryEntry = useCallback((entry) => {
     const generatedAt = entry.generatedAt || new Date().toISOString();
     const baseId = entry.jobId || 'manual';
@@ -188,13 +155,6 @@
     setActiveHistoryId(entryId);
   }, []);
 
-<<<<<<< HEAD
-=======
-codex/add-orange-details-to-site-design-9tmytw
-
-master
- master
->>>>>>> c88ad9e6
   const subscribeToJob = useCallback((jobId) => {
     if (eventSourceRef.current) {
       eventSourceRef.current.close();
@@ -235,13 +195,6 @@
       }
     });
 
-<<<<<<< HEAD
-=======
- codex/add-orange-details-to-site-design-9tmytw
-
-codex/add-orange-details-to-site-design-dnvems
- master
->>>>>>> c88ad9e6
     eventSource.addEventListener('job-paused', () => {
       setIsPaused(true);
       setStatusBanner({ type: 'info', message: 'Processamento pausado. Gere um relatório parcial ou retome quando desejar.' });
@@ -252,13 +205,6 @@
       setStatusBanner({ type: 'success', message: 'Processamento retomado com sucesso.' });
     });
 
-<<<<<<< HEAD
-=======
-codex/add-orange-details-to-site-design-9tmytw
-
- master
-master
->>>>>>> c88ad9e6
     eventSource.addEventListener('complete', (event) => {
       finishedRef.current = true;
       try {
@@ -271,20 +217,8 @@
         setErrorMessage('Processamento concluído, mas não foi possível ler o relatório.');
       }
       setIsProcessing(false);
-<<<<<<< HEAD
       setIsPaused(false);
       setCurrentJobId(null);
-=======
-codex/add-orange-details-to-site-design-9tmytw
-      setIsPaused(false);
-      setCurrentJobId(null);
-
-codex/add-orange-details-to-site-design-dnvems
-      setIsPaused(false);
-      setCurrentJobId(null);
-master
-master
->>>>>>> c88ad9e6
       pendingIdsRef.current = [];
       eventSource.close();
       eventSourceRef.current = null;
@@ -299,20 +233,8 @@
         setErrorMessage('Erro durante o processamento das IDs.');
       }
       setIsProcessing(false);
-<<<<<<< HEAD
       setIsPaused(false);
       setCurrentJobId(null);
-=======
-codex/add-orange-details-to-site-design-9tmytw
-      setIsPaused(false);
-      setCurrentJobId(null);
-
- codex/add-orange-details-to-site-design-dnvems
-      setIsPaused(false);
-      setCurrentJobId(null);
- master
- master
->>>>>>> c88ad9e6
       pendingIdsRef.current = [];
       eventSource.close();
       eventSourceRef.current = null;
@@ -402,19 +324,7 @@
         headers: {
           'Content-Type': 'application/x-www-form-urlencoded',
         },
-<<<<<<< HEAD
         body: params.toString(),
-=======
- codex/add-orange-details-to-site-design-9tmytw
-        body: params.toString(),
-
- codex/add-orange-details-to-site-design-dnvems
-        body: params.toString(),
-
-        body: `steam_ids=${encodeURIComponent(payloadIds)}`,
- master
- master
->>>>>>> c88ad9e6
       });
 
       const data = await response.json().catch(() => ({}));
@@ -604,52 +514,6 @@
       </div>
     );
   }
-<<<<<<< HEAD
-=======
-codex/add-orange-details-to-site-design-9tmytw
-
-
-  const formatProcessedStatus = useCallback((profile) => {
-    switch (profile.status) {
-      case 'success':
-        return 'Inventário avaliado';
-      case 'vac_banned':
-        return 'VAC ban bloqueado';
-      case 'montuga_error':
-        return 'Falha Montuga';
-      case 'steam_error':
-        return 'Falha Steam';
-      default:
-        return 'Processado';
-    }
-  }, []);
-
-  if (!isAuthenticated) {
-    return (
-      <div className="auth-gate">
-        <form className="auth-card" onSubmit={handleAuthenticate}>
-          <h1>Art Cases — Acesso Restrito</h1>
-          <p>Digite a senha de acesso para continuar.</p>
-          <label htmlFor="auth-password">Senha</label>
-          <input
-            id="auth-password"
-            type="password"
-            value={passwordInput}
-            onChange={(event) => {
-              setPasswordInput(event.target.value);
-              setAuthError(null);
-            }}
-            placeholder="Digite a senha Artzin017"
-            autoFocus
-          />
-          {authError && <span className="auth-error">{authError}</span>}
-          <button type="submit">Entrar</button>
-        </form>
-      </div>
-    );
-  }
-master
->>>>>>> c88ad9e6
 
   return (
     <div className="app-shell">
@@ -690,7 +554,6 @@
                 onChange={(event) => setSteamIds(event.target.value)}
                 rows={10}
                 disabled={isJobActive}
-<<<<<<< HEAD
               />
 
               <label className="field-label" htmlFor="webhook-url">Webhook opcional</label>
@@ -701,9 +564,6 @@
                 value={webhookUrl}
                 onChange={(event) => setWebhookUrl(event.target.value)}
                 disabled={isJobActive}
-=======
- codex/add-orange-details-to-site-design-9tmytw
->>>>>>> c88ad9e6
               />
               <p className="field-hint">Informe um endpoint HTTP para receber notificações quando o processamento iniciar, pausar, retomar ou concluir.</p>
 
