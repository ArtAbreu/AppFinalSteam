--- conflicted
+++ resolved
@@ -137,10 +137,6 @@
     error: null,
     lastUpdated: null,
   }));
-<<<<<<< HEAD
-  const [isStoppingJob, setIsStoppingJob] = useState(false);
-=======
->>>>>>> 9b5d4564
 
   useEffect(() => {
     if (typeof window === 'undefined') {
@@ -1245,12 +1241,7 @@
   const processedTotal = Number.isFinite(numericProcessedTotal)
     ? numericProcessedTotal
     : processedRegistry.ids.length;
-<<<<<<< HEAD
-  const canControlJob = Boolean(currentJobId);
-  const hasActiveJobControls = Boolean(canControlJob || isProcessing || isPaused || isStoppingJob);
-=======
   const processedPreviewCount = processedRegistry.ids.length;
->>>>>>> 9b5d4564
 
   if (!isAuthenticated) {
     return (
@@ -1380,11 +1371,7 @@
                 </button>
               </div>
 
-<<<<<<< HEAD
-              {hasActiveJobControls && (
-=======
               {(isJobActive || (isStoppingJob && currentJobId)) && (
->>>>>>> 9b5d4564
                 <div className="button-row secondary-controls">
                   {canControlJob && (
                     <button
@@ -1408,11 +1395,6 @@
                   )}
                   <button
                     type="button"
-<<<<<<< HEAD
-                    className={`danger-btn full-width-control${isStoppingJob ? ' danger-btn-pending' : ''}`}
-                    onClick={handleStopJob}
-                    disabled={!canControlJob || isStoppingJob}
-=======
                     className="secondary-btn"
                     onClick={isPaused ? handleResumeJob : handlePauseJob}
                     disabled={!currentJobId || isStoppingJob}
@@ -1424,7 +1406,6 @@
                     className="ghost-btn"
                     onClick={handleGeneratePartialReport}
                     disabled={!isPaused || !currentJobId || isStoppingJob}
->>>>>>> 9b5d4564
                   >
                     {isStoppingJob ? 'Finalizando…' : 'Finalizar análise'}
                   </button>
@@ -1480,17 +1461,6 @@
 
               {processedRegistry.error ? (
                 <div className="registry-alert registry-alert-error">{processedRegistry.error}</div>
-<<<<<<< HEAD
-              ) : processedRegistry.isLoading && processedTotal === 0 ? (
-                <div className="registry-loading">Carregando histórico de IDs…</div>
-              ) : processedTotal > 0 ? (
-                <div className="registry-summary">
-                  <p className="registry-caption">
-                    As IDs individuais foram ocultadas da interface. Os próximos envios ignoram automaticamente valores já
-                    processados.
-                  </p>
-                </div>
-=======
               ) : processedRegistry.isLoading && processedPreviewCount === 0 ? (
                 <div className="registry-loading">Carregando histórico de IDs…</div>
               ) : processedPreviewCount > 0 ? (
@@ -1505,7 +1475,6 @@
                     ))}
                   </ul>
                 </>
->>>>>>> 9b5d4564
               ) : (
                 <div className="registry-empty">Nenhum Steam ID processado foi registrado ainda.</div>
               )}
