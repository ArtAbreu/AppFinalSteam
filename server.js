--- conflicted
+++ resolved
@@ -1,4 +1,4 @@
-<<<<<<< HEAD
+
 import 'dotenv/config';
 import express from 'express';
 import path from 'path';
@@ -716,7 +716,7 @@
 app.listen(PORT, () => {
   console.log(`\n✅ Servidor iniciado em http://localhost:${PORT}`);
 });
-=======
+
 "use strict";
 
 // --- INÍCIO: Corrigido e Limpo ---
@@ -737,11 +737,7 @@
     return; 
 }
 
-// --- FIM: Corrigido e Limpo ---
-
-// Correção para simular __dirname e __filename em ES Modules
-const __filename = fileURLToPath(import.meta.url);
-const __dirname = dirname(__filename);
+
 
 dotenv.config();
 
@@ -972,5 +968,4 @@
 }
 
 // O export é o único 'module.exports' que restou no CommonJS, o restante é 'export' em ESM
-export { processFriends };
->>>>>>> af5a835c
+export { processFriends };