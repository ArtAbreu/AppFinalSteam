--- conflicted
+++ resolved
@@ -140,7 +140,6 @@
 async function notifyWebhook(job, stage, payload = {}) {
   const webhookUrl = job.webhookUrl || process.env.NOTIFY_WEBHOOK_URL;
   if (!webhookUrl) {
-<<<<<<< HEAD
     return;
   }
 
@@ -168,8 +167,6 @@
 function finalizeJob(jobId, payload) {
   const job = jobs.get(jobId);
   if (!job) {
-=======
->>>>>>> 473d3487
     return;
   }
 
@@ -451,60 +448,16 @@
   }
 }
 
-<<<<<<< HEAD
 function resolveRequestedTotal(totalRequested, jobResultsLength) {
   if (typeof totalRequested === 'number' && Number.isFinite(totalRequested) && totalRequested > 0) {
     return totalRequested;
   }
   if (typeof jobResultsLength === 'number' && Number.isFinite(jobResultsLength) && jobResultsLength > 0) {
     return jobResultsLength;
-=======
-async function processInventoryJob(jobId, steamIdsInput) {
-  const job = jobs.get(jobId);
-  if (!job) {
-    return;
-  }
-  job.status = 'processing';
-
-  const trimmedIds = steamIdsInput.map((id) => id.trim()).filter(Boolean);
-  const uniqueIds = [...new Set(trimmedIds)];
-
-  job.queue = uniqueIds;
-  job.totalUnique = uniqueIds.length;
-  job.currentIndex = 0;
-  job.results = [];
-  job.paused = false;
-  job.historyCache = await loadHistory();
-
-  appendLog(jobId, `Processando ${uniqueIds.length} Steam ID(s).`);
-  if (trimmedIds.length !== uniqueIds.length) {
-    appendLog(jobId, `${trimmedIds.length - uniqueIds.length} ID(s) duplicadas foram ignoradas.`, 'warn');
-  }
-
-  await notifyWebhook(job, 'started', {
-    totals: { requested: uniqueIds.length }
-  });
-
-  await processNextProfile(jobId);
-}
-
-app.get('/', (req, res) => res.sendFile(path.join(__dirname, 'dist', 'index.html')));
-
-app.post('/process', (req, res) => {
-  const rawIds = req.body.steam_ids || '';
-  const trimmed = rawIds.split(/\s+/).filter(Boolean);
-
-  if (!trimmed.length) return res.status(400).json({ error: 'Informe ao menos uma Steam ID válida.' });
-
-  const webhookUrl = typeof req.body.webhook_url === 'string' ? req.body.webhook_url.trim() : '';
-  if (webhookUrl && !isValidWebhookUrl(webhookUrl)) {
-    return res.status(400).json({ error: 'Informe uma URL de webhook válida.' });
->>>>>>> 473d3487
   }
   return 0;
 }
 
-<<<<<<< HEAD
 function calculateJobSummary(jobResults, totalRequested) {
   const requestedTotal = resolveRequestedTotal(totalRequested, jobResults.length);
 
@@ -519,7 +472,80 @@
       gameBans: item.gameBans,
       date: item.processedAtLabel || currentDateTimeLabel()
     }));
-=======
+
+  processInventoryJob(job.id, trimmed).catch((error) => {
+    console.error(`[JOB ${job.id}] Erro inesperado:`, error);
+    failJob(job.id, 'Erro inesperado no processamento. Consulte os logs do servidor.');
+  });
+});
+
+app.post('/process/:jobId/pause', async (req, res) => {
+  const job = jobs.get(req.params.jobId);
+  if (!job) {
+    return res.status(404).json({ error: 'Processo não encontrado.' });
+  }
+  if (job.status !== 'processing') {
+    return res.status(400).json({ error: 'O processo não está em execução.' });
+  }
+  if (job.paused) {
+    return res.status(409).json({ error: 'O processo já está pausado.' });
+  }
+
+  job.paused = true;
+  appendLog(job.id, 'Processamento pausado pelo usuário.', 'warn');
+  broadcast(job, 'job-paused', { paused: true });
+
+  const summary = calculateJobSummary(job.results, job.totalUnique);
+  await notifyWebhook(job, 'paused', { totals: summary.totals });
+
+  return res.json({ ok: true });
+});
+
+app.post('/process/:jobId/resume', (req, res) => {
+  const job = jobs.get(req.params.jobId);
+  if (!job) {
+    return res.status(404).json({ error: 'Processo não encontrado.' });
+  }
+  if (job.status !== 'processing') {
+    return res.status(400).json({ error: 'O processo não está em execução.' });
+  }
+  if (!job.paused) {
+    return res.status(409).json({ error: 'O processo já está ativo.' });
+  }
+
+  job.paused = false;
+  appendLog(job.id, 'Processamento retomado.', 'info');
+  broadcast(job, 'job-resumed', { paused: false });
+
+  notifyWebhook(job, 'resumed', { totals: calculateJobSummary(job.results, job.totalUnique).totals }).catch((error) => {
+    console.error(`[JOB ${job.id}] Falha ao enviar webhook de retomada:`, error);
+  });
+
+  processNextProfile(job.id).catch((error) => {
+    console.error(`[JOB ${job.id}] Falha ao retomar processamento:`, error);
+    failJob(job.id, 'Erro inesperado ao retomar o processamento.');
+  });
+
+  return res.json({ ok: true });
+});
+
+app.get('/process/:jobId/partial-report', (req, res) => {
+  const job = jobs.get(req.params.jobId);
+  if (!job) {
+    res.status(404).json({ error: 'Processo não encontrado.' });
+    return;
+  }
+
+  if (job.status === 'complete' && job.result) {
+    res.json({ ...job.result, partial: false });
+    return;
+  }
+
+  if (job.status !== 'processing') {
+    res.status(400).json({ error: 'Nenhuma execução ativa para gerar relatório parcial.' });
+    return;
+  }
+
   const webhookInput = typeof req.body.webhook_url === 'string' ? req.body.webhook_url.trim() : '';
   if (webhookInput && !isValidWebhookUrl(webhookInput)) {
     return res.status(400).json({ error: 'Informe uma URL de webhook válida (http/https).' });
@@ -530,239 +556,8 @@
     job.webhookUrl = webhookInput;
   }
   res.json({ jobId: job.id });
->>>>>>> 473d3487
-
-  processInventoryJob(job.id, trimmed).catch((error) => {
-    console.error(`[JOB ${job.id}] Erro inesperado:`, error);
-    failJob(job.id, 'Erro inesperado no processamento. Consulte os logs do servidor.');
-  });
-});
-
-app.post('/process/:jobId/pause', async (req, res) => {
-  const job = jobs.get(req.params.jobId);
-  if (!job) {
-    return res.status(404).json({ error: 'Processo não encontrado.' });
-  }
-  if (job.status !== 'processing') {
-    return res.status(400).json({ error: 'O processo não está em execução.' });
-  }
-  if (job.paused) {
-    return res.status(409).json({ error: 'O processo já está pausado.' });
-  }
-
-<<<<<<< HEAD
-  const montugaErrors = jobResults.filter((item) => item.status === 'montuga_error').length;
-  const steamErrors = jobResults.filter((item) => item.status === 'steam_error').length;
-  const vacBannedCount = jobResults.filter((item) => item.status === 'vac_banned').length;
-  const cleanProfiles = jobResults.filter((item) => item.status === 'success').length;
-
-  return {
-    successfulInventories,
-    successCount: successfulInventories.length,
-    montugaErrors,
-    steamErrors,
-    vacBannedCount,
-    cleanProfiles,
-    totals: {
-      requested: requestedTotal,
-      processed: jobResults.length,
-      pending: Math.max(requestedTotal - jobResults.length, 0),
-      clean: cleanProfiles,
-      vacBanned: vacBannedCount,
-      steamErrors,
-      montugaErrors
-    }
-  };
-}
-
-async function processNextProfile(jobId) {
-  const job = jobs.get(jobId);
-  if (!job || job.status !== 'processing') {
-    return;
-  }
-
-  if (job.paused) {
-    return;
-  }
-
-  if (job.currentIndex >= job.queue.length) {
-    const summary = calculateJobSummary(job.results, job.totalUnique);
-    const generatedAt = currentDateTimeLabel();
-
-    job.historyCache = await saveJobResultsToHistory(job.historyCache || {}, job.results);
-    appendLog(jobId, `Histórico atualizado com ${job.results.length} registro(s).`, 'info');
-
-    appendLog(jobId, `Processamento concluído com ${summary.successCount} inventário(s) avaliados.`, 'success');
-
-    const reportHtml = generateReportHtml(summary.successfulInventories, {
-      title: 'Art Cases — Relatório de Inventário',
-      subtitle: `Execução finalizada em ${generatedAt}`,
-      metrics: [
-        { label: 'IDs analisadas', value: job.totalUnique },
-        { label: 'Inventários avaliados', value: summary.successCount },
-        { label: 'Perfis limpos', value: summary.cleanProfiles },
-        { label: 'VAC ban bloqueados', value: summary.vacBannedCount },
-        { label: 'Falhas de API', value: summary.steamErrors + summary.montugaErrors }
-      ]
-    });
-
-    finalizeJob(jobId, {
-      reportHtml,
-      successCount: summary.successCount,
-      totals: {
-        requested: summary.totals.requested,
-        clean: summary.cleanProfiles,
-        vacBanned: summary.vacBannedCount,
-        steamErrors: summary.steamErrors,
-        montugaErrors: summary.montugaErrors,
-        processed: job.results.length,
-        pending: 0
-      },
-      generatedAt: new Date().toISOString()
-    });
-
-    await notifyWebhook(job, 'complete', {
-      totals: summary.totals
-    });
-
-    return;
-  }
-
-  const steamId = job.queue[job.currentIndex];
-  job.currentIndex += 1;
-
-  const steamInfo = await fetchSteamProfileAndBans(jobId, steamId);
-
-  const isReadyForMontuga = steamInfo.status === 'ready';
-
-  if (isReadyForMontuga) {
-    appendLog(jobId, 'Perfil liberado. Iniciando avaliação Montuga…', 'info', steamInfo.id);
-    await fetchMontugaInventory(jobId, steamInfo);
-  }
-
-  job.results.push(steamInfo);
-
-  broadcast(job, 'profile-processed', {
-    id: steamInfo.id,
-    name: steamInfo.name,
-    status: steamInfo.status,
-    vacBanned: steamInfo.vacBanned,
-    gameBans: steamInfo.gameBans,
-    totalValueBRL: steamInfo.totalValueBRL || 0,
-    casesPercentage: steamInfo.casesPercentage || 0,
-    reason: steamInfo.reason || null
-  });
-
-  if (!job.paused) {
-    setTimeout(() => {
-      processNextProfile(jobId).catch((error) => {
-        console.error(`[JOB ${jobId}] Falha ao continuar processamento:`, error);
-        failJob(jobId, 'Erro inesperado durante o processamento sequencial.');
-      });
-    }, 0);
-  }
-}
-
-async function processInventoryJob(jobId, steamIdsInput) {
-  const job = jobs.get(jobId);
-  if (!job) {
-    return;
-  }
-  job.status = 'processing';
-
-  const trimmedIds = steamIdsInput.map((id) => id.trim()).filter(Boolean);
-  const uniqueIds = [...new Set(trimmedIds)];
-
-  job.queue = uniqueIds;
-  job.totalUnique = uniqueIds.length;
-  job.currentIndex = 0;
-  job.results = [];
-  job.paused = false;
-  job.historyCache = await loadHistory();
-
-  appendLog(jobId, `Processando ${uniqueIds.length} Steam ID(s).`);
-  if (trimmedIds.length !== uniqueIds.length) {
-    appendLog(jobId, `${trimmedIds.length - uniqueIds.length} ID(s) duplicadas foram ignoradas.`, 'warn');
-  }
-
-  await notifyWebhook(job, 'started', {
-    totals: { requested: uniqueIds.length }
-  });
-
-  await processNextProfile(jobId);
-}
-=======
-  job.paused = true;
-  appendLog(job.id, 'Processamento pausado pelo usuário.', 'warn');
-  broadcast(job, 'job-paused', { paused: true });
-
-  const summary = calculateJobSummary(job.results, job.totalUnique);
-  await notifyWebhook(job, 'paused', { totals: summary.totals });
-
-  return res.json({ ok: true });
-});
-
-app.post('/process/:jobId/resume', (req, res) => {
-  const job = jobs.get(req.params.jobId);
-  if (!job) {
-    return res.status(404).json({ error: 'Processo não encontrado.' });
-  }
-  if (job.status !== 'processing') {
-    return res.status(400).json({ error: 'O processo não está em execução.' });
-  }
-  if (!job.paused) {
-    return res.status(409).json({ error: 'O processo já está ativo.' });
-  }
-
-  job.paused = false;
-  appendLog(job.id, 'Processamento retomado.', 'info');
-  broadcast(job, 'job-resumed', { paused: false });
-
-  notifyWebhook(job, 'resumed', { totals: calculateJobSummary(job.results, job.totalUnique).totals }).catch((error) => {
-    console.error(`[JOB ${job.id}] Falha ao enviar webhook de retomada:`, error);
-  });
-
-  processNextProfile(job.id).catch((error) => {
-    console.error(`[JOB ${job.id}] Falha ao retomar processamento:`, error);
-    failJob(job.id, 'Erro inesperado ao retomar o processamento.');
-  });
->>>>>>> 473d3487
-
-  return res.json({ ok: true });
-});
-
-app.get('/process/:jobId/partial-report', (req, res) => {
-  const job = jobs.get(req.params.jobId);
-  if (!job) {
-    res.status(404).json({ error: 'Processo não encontrado.' });
-    return;
-  }
-
-  if (job.status === 'complete' && job.result) {
-    res.json({ ...job.result, partial: false });
-    return;
-  }
-
-  if (job.status !== 'processing') {
-    res.status(400).json({ error: 'Nenhuma execução ativa para gerar relatório parcial.' });
-    return;
-  }
-
-<<<<<<< HEAD
-  const webhookInput = typeof req.body.webhook_url === 'string' ? req.body.webhook_url.trim() : '';
-  if (webhookInput && !isValidWebhookUrl(webhookInput)) {
-    return res.status(400).json({ error: 'Informe uma URL de webhook válida (http/https).' });
-  }
-
-  const job = createJob();
-  if (webhookInput) {
-    job.webhookUrl = webhookInput;
-  }
-  res.json({ jobId: job.id });
-=======
   const summary = calculateJobSummary(job.results, job.totalUnique);
   const generatedAt = currentDateTimeLabel();
->>>>>>> 473d3487
 
   const reportHtml = generateReportHtml(summary.successfulInventories, {
     title: 'Art Cases — Relatório Parcial',
@@ -933,7 +728,6 @@
   });
 });
 
-<<<<<<< HEAD
 app.get('/process/:jobId/result', (req, res) => {
   const job = jobs.get(req.params.jobId);
   if (!job) {
@@ -1000,7 +794,4 @@
 
 app.listen(PORT, () => {
   console.log(`\n✅ Servidor iniciado em http://localhost:${PORT}`);
-});
-=======
-app.listen(PORT, () => console.log(`✅ Servidor iniciado em http://localhost:${PORT}`));
->>>>>>> 473d3487
+});